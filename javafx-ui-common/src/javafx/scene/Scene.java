--- conflicted
+++ resolved
@@ -807,12 +807,7 @@
      * {@link javafx.application.ConditionalFeature#SCENE3D ConditionalFeature.SCENE3D}
      * for more information.
      *
-<<<<<<< HEAD
-     * @profile common conditional scene3d
      * @defaultValue null
-=======
-     * @defaultvalue null
->>>>>>> 3ee5a054
      * @since JavaFX 1.3
      */
     private ObjectProperty<Camera> camera;
@@ -872,12 +867,7 @@
      * with transparency are supported, but what is painted behind it will
      * depend on the platform.  The default value is the color white.
      *
-<<<<<<< HEAD
-     * @profile common
      * @defaultValue WHITE
-=======
-     * @defaultvalue WHITE
->>>>>>> 3ee5a054
      */
     private ObjectProperty<Paint> fill;
 
