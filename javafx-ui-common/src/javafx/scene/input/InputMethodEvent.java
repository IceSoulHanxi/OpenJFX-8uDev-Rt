--- conflicted
+++ resolved
@@ -113,12 +113,7 @@
      * appropriate visual feedback that represents the {@link InputMethodHighlight}s
      * attached to each run.
      *
-<<<<<<< HEAD
-     * @profile common conditional input_method
      * @defaultValue null
-=======
-     * @defaultvalue null
->>>>>>> 3ee5a054
      */
     private ObservableList<InputMethodTextRun> composed;
 
@@ -140,12 +135,7 @@
      * The text that is committed by the input method as the result of the
      * composition.
      *
-<<<<<<< HEAD
-     * @profile common conditional input_method
      * @defaultValue empty string
-=======
-     * @defaultvalue empty string
->>>>>>> 3ee5a054
      */
     private String committed = new String();
 
@@ -163,12 +153,7 @@
      * The input method caret position within the composed text.
      * If the position is -1, the caret should be invisible.
      *
-<<<<<<< HEAD
-     * @profile common conditional input_method
      * @defaultValue 0
-=======
-     * @defaultvalue 0
->>>>>>> 3ee5a054
      */
     private int caretPosition;
 
