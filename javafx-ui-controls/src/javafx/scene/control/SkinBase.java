--- conflicted
+++ resolved
@@ -1,4 +1,3 @@
-<<<<<<< HEAD
 /*
  * Copyright (c) 2012, 2013, Oracle and/or its affiliates. All rights reserved.
  * DO NOT ALTER OR REMOVE COPYRIGHT NOTICES OR THIS FILE HEADER.
@@ -30,444 +29,6 @@
 import javafx.css.PseudoClass;
 import java.util.Collections;
 import java.util.List;
-import javafx.collections.ObservableList;
-import javafx.css.Styleable;
-import javafx.event.EventHandler;
-import javafx.geometry.HPos;
-import javafx.geometry.Insets;
-import javafx.geometry.VPos;
-import javafx.scene.Node;
-import javafx.scene.input.MouseEvent;
-import javafx.scene.layout.Region;
-
-/**
- *
- */
-public abstract class SkinBase<C extends Control> implements Skin<C> {
-    
-    /***************************************************************************
-     *                                                                         *
-     * Private fields                                                          *
-     *                                                                         *
-     **************************************************************************/
-
-    /**
-     * The {@code Control} that is referencing this Skin. There is a
-     * one-to-one relationship between a {@code Skin} and a {@code Control}.
-     * When a {@code Skin} is set on a {@code Control}, this variable is
-     * automatically updated.
-     */
-    private C control;
-    
-    /**
-     * A local field that directly refers to the children list inside the Control.
-     */
-    private ObservableList<Node> children;
-    
-    
-    
-    /***************************************************************************
-     *                                                                         *
-     * Event Handlers / Listeners                                              *
-     *                                                                         *
-     **************************************************************************/
-    
-    /**
-     * Mouse handler used for consuming all mouse events (preventing them
-     * from bubbling up to parent)
-     */
-    private static final EventHandler<MouseEvent> mouseEventConsumer = new EventHandler<MouseEvent>() {
-        @Override public void handle(MouseEvent event) {
-            /*
-            ** we used to consume mouse wheel rotations here, 
-            ** be we've switched to ScrollEvents, and only consume those which we use.
-            ** See RT-13995 & RT-14480
-            */
-            event.consume();
-        }
-    };
-    
-    
-    
-    /***************************************************************************
-     *                                                                         *
-     * Constructor                                                             *
-     *                                                                         *
-     **************************************************************************/
-
-    /**
-     * Constructor for all SkinBase instances.
-     * 
-     * @param control The control for which this Skin should attach to.
-     */
-    protected SkinBase(final C control) {
-        if (control == null) {
-            throw new IllegalArgumentException("Cannot pass null for control");
-        }
-
-        // Update the control and behavior
-        this.control = control;
-        this.children = control.getControlChildren();
-        
-        // Default behavior for controls is to consume all mouse events
-        consumeMouseEvents(true);
-    }
-    
-    
-
-    /***************************************************************************
-     *                                                                         *
-     * Public API (from Skin)                                                  *
-     *                                                                         *
-     **************************************************************************/    
-
-    /** {@inheritDoc} */
-    @Override public final C getSkinnable() {
-        return control;
-    }
-
-    /** {@inheritDoc} */
-    @Override public final Node getNode() {
-        return control; 
-    }
-
-    /** {@inheritDoc} */
-    @Override public void dispose() { 
-//        control.removeEventHandler(ContextMenuEvent.CONTEXT_MENU_REQUESTED, contextMenuHandler);
-
-        this.control = null;
-    }
-    
-    
-    
-    /***************************************************************************
-     *                                                                         *
-     * Public API                                                              *
-     *                                                                         *
-     **************************************************************************/     
-    
-    /**
-     * Returns the children of the skin.
-     */
-    public final ObservableList<Node> getChildren() {
-        return children;
-    }
-    
-    /**
-     * Called during the layout pass of the scenegraph. 
-     */
-    protected void layoutChildren(final double contentX, final double contentY,
-            final double contentWidth, final double contentHeight) {
-        // By default simply sizes all children to fit within the space provided
-        for (int i=0, max=children.size(); i<max; i++) {
-            Node child = children.get(i);
-            layoutInArea(child, contentX, contentY, contentWidth, contentHeight, -1, HPos.CENTER, VPos.CENTER);
-        }
-    }
-    
-    /**
-     * Determines whether all mouse events should be automatically consumed.
-     */
-    protected final void consumeMouseEvents(boolean value) {
-        if (value) {
-            control.addEventHandler(MouseEvent.ANY, mouseEventConsumer);
-        } else {
-            control.removeEventHandler(MouseEvent.ANY, mouseEventConsumer);
-        }
-    }
-    
-    
-    
-    /***************************************************************************
-     *                                                                         *
-     * Public Layout-related API                                               *
-     *                                                                         *
-     **************************************************************************/
-    
-    /**
-     * Computes the minimum allowable width of the Skin, based on the provided
-     * height.
-     * 
-     * @param height The height of the Skin, in case this value might dictate
-     *      the minimum width.
-     * @return A double representing the minimum width of this Skin.
-     */
-    protected double computeMinWidth(double height) {
-        return control.prefWidth(height);
-    }
-
-    /**
-     * Computes the minimum allowable height of the Skin, based on the provided
-     * width.
-     * 
-     * @param width The width of the Skin, in case this value might dictate
-     *      the minimum height.
-     * @return A double representing the minimum height of this Skin.
-     */
-    protected double computeMinHeight(double width) {
-        return control.prefHeight(width);
-    }
-
-    /**
-     * Computes the maximum allowable width of the Skin, based on the provided
-     * height.
-     * 
-     * @param height The height of the Skin, in case this value might dictate
-     *      the maximum width.
-     * @return A double representing the maximum width of this Skin.
-     */
-    protected double computeMaxWidth(double height) {
-        return Double.MAX_VALUE;
-    }
-    
-    /**
-     * Computes the maximum allowable height of the Skin, based on the provided
-     * width.
-     * 
-     * @param width The width of the Skin, in case this value might dictate
-     *      the maximum height.
-     * @return A double representing the maximum height of this Skin.
-     */
-    protected double computeMaxHeight(double width) {
-        return Double.MAX_VALUE;
-    }
-    
-    // PENDING_DOC_REVIEW
-    /**
-     * Calculates the preferred width of this {@code SkinBase}. The default
-     * implementation calculates this width as the width of the area occupied
-     * by its managed children when they are positioned at their
-     * current positions at their preferred widths.
-     *
-     * @param height the height that should be used if preferred width depends
-     *      on it
-     * @return the calculated preferred width
-     */
-    protected double computePrefWidth(double height) {
-        double minX = 0;
-        double maxX = 0;
-        for (int i = 0; i < children.size(); i++) {
-            Node node = children.get(i);
-            if (node.isManaged()) {
-                final double x = node.getLayoutBounds().getMinX() + node.getLayoutX();
-                minX = Math.min(minX, x);
-                maxX = Math.max(maxX, x + node.prefWidth(-1));
-            }
-        }
-        return maxX - minX;
-    }
-    
-    // PENDING_DOC_REVIEW
-    /**
-     * Calculates the preferred height of this {@code SkinBase}. The default
-     * implementation calculates this height as the height of the area occupied
-     * by its managed children when they are positioned at their current
-     * positions at their preferred heights.
-     *
-     * @param width the width that should be used if preferred height depends
-     *      on it
-     * @return the calculated preferred height
-     */
-    protected double computePrefHeight(double width) {
-        double minY = 0;
-        double maxY = 0;
-        for (int i = 0; i < children.size(); i++) {
-            Node node = children.get(i);
-            if (node.isManaged()) {
-                final double y = node.getLayoutBounds().getMinY() + node.getLayoutY();
-                minY = Math.min(minY, y);
-                maxY = Math.max(maxY, y + node.prefHeight(-1));
-            }
-        }
-        return maxY - minY;
-    }
-    
-    /**
-     * Calculates the baseline offset based on the first managed child. If there
-     * is no such child, returns {@link Node#getBaselineOffset()}.
-     *
-     * @return baseline offset
-     */
-    public double getBaselineOffset() {
-        int size = children.size();
-        for (int i = 0; i < size; ++i) {
-            Node child = children.get(i);
-            if (child.isManaged()) {
-                return child.getLayoutBounds().getMinY() + child.getLayoutY() + child.getBaselineOffset();
-            }
-        }
-        return control.getLayoutBounds().getHeight();
-    }
-    
-    
-    
-    /***************************************************************************
-     *                                                                         *
-     * (Mostly ugly) Skin -> Control forwarding API                            *
-     *                                                                         *
-     **************************************************************************/      
-    
-    /**
-     * If this region's snapToPixel property is true, returns a value rounded
-     * to the nearest pixel, else returns the same value.
-     * @param value the space value to be snapped
-     * @return value rounded to nearest pixel
-     */
-    protected double snapSpace(double value) {
-        return control.isSnapToPixel() ? Math.round(value) : value;
-    }
-    
-    /**
-     * If this region's snapToPixel property is true, returns a value ceiled
-     * to the nearest pixel, else returns the same value.
-     * @param value the size value to be snapped
-     * @return value ceiled to nearest pixel
-     */
-    protected double snapSize(double value) {
-        return control.isSnapToPixel() ? Math.ceil(value) : value;
-    }
-
-    /**
-     * If this region's snapToPixel property is true, returns a value rounded
-     * to the nearest pixel, else returns the same value.
-     * @param value the position value to be snapped
-     * @return value rounded to nearest pixel
-     */
-    protected double snapPosition(double value) {
-        return control.isSnapToPixel() ? Math.round(value) : value;
-    }
-    
-    protected void positionInArea(Node child, double areaX, double areaY, 
-            double areaWidth, double areaHeight, double areaBaselineOffset, 
-            HPos halignment, VPos valignment) {
-        positionInArea(child, areaX, areaY, areaWidth, areaHeight, 
-                areaBaselineOffset, Insets.EMPTY, halignment, valignment);
-    }
-    
-    protected void positionInArea(Node child, double areaX, double areaY, 
-            double areaWidth, double areaHeight, double areaBaselineOffset, 
-            Insets margin, HPos halignment, VPos valignment) {
-        Region.positionInArea(child, areaX, areaY, areaWidth, areaHeight, 
-                areaBaselineOffset, margin, halignment, valignment, 
-                control.isSnapToPixel());
-    }
-    
-    protected void layoutInArea(Node child, double areaX, double areaY,
-                               double areaWidth, double areaHeight,
-                               double areaBaselineOffset,
-                               HPos halignment, VPos valignment) {
-        layoutInArea(child, areaX, areaY, areaWidth, areaHeight, areaBaselineOffset, 
-                Insets.EMPTY, true, true, halignment, valignment);
-    }
-    
-    protected void layoutInArea(Node child, double areaX, double areaY,
-                               double areaWidth, double areaHeight,
-                               double areaBaselineOffset,
-                               Insets margin,
-                               HPos halignment, VPos valignment) {
-        layoutInArea(child, areaX, areaY, areaWidth, areaHeight, areaBaselineOffset,
-                margin, true, true, halignment, valignment);
-    }
-    
-    protected void layoutInArea(Node child, double areaX, double areaY,
-                               double areaWidth, double areaHeight,
-                               double areaBaselineOffset,
-                               Insets margin, boolean fillWidth, boolean fillHeight,
-                               HPos halignment, VPos valignment) {
-        Region.layoutInArea(child, areaX, areaY, areaWidth, areaHeight, 
-                areaBaselineOffset, margin, fillWidth, fillHeight, halignment, 
-                valignment, control.isSnapToPixel());
-    }
-    
-    
-    
-    /***************************************************************************
-     *                                                                         *
-     * Private Implementation                                                  *
-     *                                                                         *
-     **************************************************************************/     
-    
-    
-    
-     /**************************************************************************
-      *                                                                        *
-      * Specialization of CSS handling code                                    *
-      *                                                                        *
-     **************************************************************************/
-
-    private static class StyleableProperties {
-
-        private static final List<CssMetaData<? extends Styleable, ?>> STYLEABLES;
-
-        static {
-            STYLEABLES = Collections.unmodifiableList(Control.getClassCssMetaData());
-        }
-    }
-
-    /** 
-     * @return The CssMetaData associated with this class, which may include the
-     * CssMetaData of its super classes.
-     */    public static List<CssMetaData<? extends Styleable, ?>> getClassCssMetaData() {
-        return SkinBase.StyleableProperties.STYLEABLES;
-    }
-
-    /**
-     * This method should delegate to {@link Node#getClassCssMetaData()} so that
-     * a Node's CssMetaData can be accessed without the need for reflection.
-     * @return The CssMetaData associated with this node, which may include the
-     * CssMetaData of its super classes.
-     */
-    public List<CssMetaData<? extends Styleable, ?>> getCssMetaData() {
-        return getClassCssMetaData();
-    }
-    
-    /** @see Node#pseudoClassStateChanged */
-    public final void pseudoClassStateChanged(PseudoClass pseudoClass, boolean active) {
-        Control ctl = getSkinnable();
-        if (ctl != null) {
-            ctl.pseudoClassStateChanged(pseudoClass, active);
-        }
-    }
-    
-    
-    /***************************************************************************
-     *                                                                         *
-     * Testing-only API                                                        *
-     *                                                                         *
-     **************************************************************************/      
-    
-}
-=======
-/*
- * Copyright (c) 2012, Oracle and/or its affiliates. All rights reserved.
- * DO NOT ALTER OR REMOVE COPYRIGHT NOTICES OR THIS FILE HEADER.
- *
- * This code is free software; you can redistribute it and/or modify it
- * under the terms of the GNU General Public License version 2 only, as
- * published by the Free Software Foundation.  Oracle designates this
- * particular file as subject to the "Classpath" exception as provided
- * by Oracle in the LICENSE file that accompanied this code.
- *
- * This code is distributed in the hope that it will be useful, but WITHOUT
- * ANY WARRANTY; without even the implied warranty of MERCHANTABILITY or
- * FITNESS FOR A PARTICULAR PURPOSE.  See the GNU General Public License
- * version 2 for more details (a copy is included in the LICENSE file that
- * accompanied this code).
- *
- * You should have received a copy of the GNU General Public License version
- * 2 along with this work; if not, write to the Free Software Foundation,
- * Inc., 51 Franklin St, Fifth Floor, Boston, MA 02110-1301 USA.
- *
- * Please contact Oracle, 500 Oracle Parkway, Redwood Shores, CA 94065 USA
- * or visit www.oracle.com if you need additional information or have any
- * questions.
- */
-package javafx.scene.control;
-
-import javafx.css.CssMetaData;
-import javafx.css.PseudoClass;
-import java.util.Collections;
-import java.util.List;
 import javafx.beans.InvalidationListener;
 import javafx.beans.Observable;
 import javafx.collections.ObservableList;
@@ -885,5 +446,4 @@
      *                                                                         *
      **************************************************************************/      
     
-}
->>>>>>> 364fb2dd
+}