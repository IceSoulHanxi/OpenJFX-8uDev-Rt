--- conflicted
+++ resolved
@@ -282,15 +282,7 @@
 
         cfgFile.delete();
         PrintStream out = new PrintStream(cfgFile);
-<<<<<<< HEAD
-        if (LINUX_RUNTIME.fetchFrom(params) == null) {
-            out.println("app.runtime=");
-        } else {
-            out.println("app.runtime=$APPDIR/runtime");
-        }
-=======
         out.println("app.runtime=" + getRuntimeLocation(params));
->>>>>>> a8c7af78
         out.println("app.mainjar=" + MAIN_JAR.fetchFrom(params).getIncludedFiles().iterator().next());
         out.println("app.version=" + VERSION.fetchFrom(params));
 
