--- conflicted
+++ resolved
@@ -1128,13 +1128,8 @@
                         fxmlLoader.location.toExternalForm(),
                         FXMLLoader.this.location.toExternalForm()));
             }
-<<<<<<< HEAD
-            fxmlLoader.setClassLoader(classLoader);
+            fxmlLoader.setClassLoader(cl);
             fxmlLoader.impl_setStaticLoad(staticLoad);
-=======
-            fxmlLoader.setClassLoader(cl);
-            fxmlLoader.setStaticLoad(staticLoad);
->>>>>>> 6161553f
 
             Object value = fxmlLoader.load();
 
