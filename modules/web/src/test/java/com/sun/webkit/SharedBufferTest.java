--- conflicted
+++ resolved
@@ -1,9 +1,5 @@
 /*
-<<<<<<< HEAD
  * Copyright (c) 2012, 2018, Oracle and/or its affiliates. All rights reserved.
-=======
- * Copyright (c) 2012, 2017, Oracle and/or its affiliates. All rights reserved.
->>>>>>> 1e14609a
  * DO NOT ALTER OR REMOVE COPYRIGHT NOTICES OR THIS FILE HEADER.
  *
  * This code is free software; you can redistribute it and/or modify it
@@ -125,18 +121,7 @@
                 getSomeData(SEGMENT_SIZE - 10, 10));
     }
 
-<<<<<<< HEAD
-=======
     @Test @Ignore
-    public void testGetSomeDataFirstSegmentLastTenBytesWithTruncation() {
-        append(SEGMENT_SIZE * 2.5);
-        assertArrayEquals(
-                g(SEGMENT_SIZE - 5, 5),
-                getSomeData(SEGMENT_SIZE - 5, 10));
-    }
-
->>>>>>> 1e14609a
-    @Test
     public void testGetSomeDataInteriorSegmentFirstTenBytes() {
         append(SEGMENT_SIZE * 2.5);
         assertArrayEquals(g(SEGMENT_SIZE, 10), getSomeData(SEGMENT_SIZE, 10));
@@ -158,18 +143,7 @@
                 getSomeData(SEGMENT_SIZE * 2 - 10, 10));
     }
 
-<<<<<<< HEAD
-=======
     @Test @Ignore
-    public void testGetSomeDataInteriorSegmentLastTenBytesWithTruncation() {
-        append(SEGMENT_SIZE * 2.5);
-        assertArrayEquals(
-                g(SEGMENT_SIZE * 2 - 5, 5),
-                getSomeData(SEGMENT_SIZE * 2 - 5, 10));
-    }
-
->>>>>>> 1e14609a
-    @Test
     public void testGetSomeDataLastSegmentFirstTenBytes() {
         append(SEGMENT_SIZE * 2.5);
         assertArrayEquals(
@@ -218,18 +192,7 @@
         assertArrayEquals(g(0, SEGMENT_SIZE), getSomeData(0, SEGMENT_SIZE));
     }
 
-<<<<<<< HEAD
-=======
     @Test @Ignore
-    public void testGetSomeDataFirstSegmentWithTruncation() {
-        append(SEGMENT_SIZE * 2.5);
-        assertArrayEquals(
-                g(SEGMENT_SIZE * 0.5, SEGMENT_SIZE - SEGMENT_SIZE * 0.5),
-                getSomeData(SEGMENT_SIZE * 0.5, SEGMENT_SIZE));
-    }
-
->>>>>>> 1e14609a
-    @Test
     public void testGetSomeDataInteriorSegment() {
         append(SEGMENT_SIZE * 2.5);
         assertArrayEquals(
@@ -237,18 +200,7 @@
                 getSomeData(SEGMENT_SIZE, SEGMENT_SIZE));
     }
 
-<<<<<<< HEAD
-=======
     @Test @Ignore
-    public void testGetSomeDataInteriorSegmentWithTruncation() {
-        append(SEGMENT_SIZE * 2.5);
-        assertArrayEquals(
-                g(SEGMENT_SIZE * 1.5, SEGMENT_SIZE - SEGMENT_SIZE * 0.5),
-                getSomeData(SEGMENT_SIZE * 1.5, SEGMENT_SIZE));
-    }
-
->>>>>>> 1e14609a
-    @Test
     public void testGetSomeDataLastSegment() {
         append(SEGMENT_SIZE * 2.5);
         assertArrayEquals(
@@ -402,44 +354,6 @@
         assertSharedBufferContains(g(0, SEGMENT_SIZE));
     }
 
-<<<<<<< HEAD
-=======
-    @Test @Ignore
-    public void testAppendThreeSegments() {
-        append(g(0, SEGMENT_SIZE * 3));
-        assertSharedBufferContains(
-                g(0, SEGMENT_SIZE),
-                g(SEGMENT_SIZE, SEGMENT_SIZE),
-                g(SEGMENT_SIZE * 2, SEGMENT_SIZE));
-    }
-
-    @Test @Ignore
-    public void testAppendThreeSegmentsPlusSegmentPlusTenBytes() {
-        append(g(0, SEGMENT_SIZE * 3));
-        append(g(0, SEGMENT_SIZE));
-        append(g(0, 10));
-        assertSharedBufferContains(
-                g(0, SEGMENT_SIZE),
-                g(SEGMENT_SIZE, SEGMENT_SIZE),
-                g(SEGMENT_SIZE * 2, SEGMENT_SIZE),
-                g(0, SEGMENT_SIZE),
-                g(0, 10));
-    }
-
-    @Test @Ignore
-    public void testAppendTenBytesPlusSegmentPlusThreeSegments() {
-        append(g(0, 10));
-        append(g(0, SEGMENT_SIZE));
-        append(g(0, SEGMENT_SIZE * 3));
-        assertSharedBufferContains(
-                g(0, 10),
-                g(0, SEGMENT_SIZE),
-                g(0, SEGMENT_SIZE),
-                g(SEGMENT_SIZE, SEGMENT_SIZE),
-                g(SEGMENT_SIZE * 2, SEGMENT_SIZE));
-    }
-
->>>>>>> 1e14609a
     @Test
     public void testAppendZeroBytes() {
         append(new byte[0]);
