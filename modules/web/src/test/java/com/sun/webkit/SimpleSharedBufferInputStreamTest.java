/*
<<<<<<< HEAD
 * Copyright (c) 2012, 2018, Oracle and/or its affiliates. All rights reserved.
=======
 * Copyright (c) 2012, 2017, Oracle and/or its affiliates. All rights reserved.
>>>>>>> 1e14609a
 * DO NOT ALTER OR REMOVE COPYRIGHT NOTICES OR THIS FILE HEADER.
 *
 * This code is free software; you can redistribute it and/or modify it
 * under the terms of the GNU General Public License version 2 only, as
 * published by the Free Software Foundation.  Oracle designates this
 * particular file as subject to the "Classpath" exception as provided
 * by Oracle in the LICENSE file that accompanied this code.
 *
 * This code is distributed in the hope that it will be useful, but WITHOUT
 * ANY WARRANTY; without even the implied warranty of MERCHANTABILITY or
 * FITNESS FOR A PARTICULAR PURPOSE.  See the GNU General Public License
 * version 2 for more details (a copy is included in the LICENSE file that
 * accompanied this code).
 *
 * You should have received a copy of the GNU General Public License version
 * 2 along with this work; if not, write to the Free Software Foundation,
 * Inc., 51 Franklin St, Fifth Floor, Boston, MA 02110-1301 USA.
 *
 * Please contact Oracle, 500 Oracle Parkway, Redwood Shores, CA 94065 USA
 * or visit www.oracle.com if you need additional information or have any
 * questions.
 */

package com.sun.webkit;

import java.io.IOException;
import java.util.LinkedList;
import java.util.Random;
import org.junit.After;
import org.junit.BeforeClass;
import org.junit.Ignore;
import org.junit.Test;
import static org.junit.Assert.assertArrayEquals;
import static org.junit.Assert.assertEquals;
import static org.junit.Assert.assertFalse;
import static org.junit.Assert.assertTrue;
import static org.junit.Assert.fail;

public class SimpleSharedBufferInputStreamTest {

    private static final int SEGMENT_SIZE = 0x1000;
    private static final Random random = new Random();

    private final SharedBuffer sb = new SharedBuffer();
    private final SimpleSharedBufferInputStream is =
            new SimpleSharedBufferInputStream(sb);


    @BeforeClass
    public static void beforeClass() throws ClassNotFoundException {
        Class.forName(WebPage.class.getName());
    }


    @Test
    public void testConstructor() {
        new SimpleSharedBufferInputStream(sb);
    }

    @Test
    public void testConstructorNullSharedBuffer() {
        try {
            new SimpleSharedBufferInputStream(null);
            fail("NullPointerException expected but not thrown");
        } catch (NullPointerException expected) {}
    }

    @Test
    public void testRead1FirstSegmentFirstByte() {
        append(SEGMENT_SIZE * 2.5);
        assertEquals(0, is.read());
    }

    @Test
    public void testRead1FirstSegmentInteriorByte() {
        append(SEGMENT_SIZE * 2.5);
        readOut(2);
        assertEquals(2, is.read());
    }

    @Test
    public void testRead1FirstSegmentLastByte() {
        append(SEGMENT_SIZE * 2.5);
        readOut(SEGMENT_SIZE - 1);
        assertEquals((SEGMENT_SIZE - 1) & 0xff, is.read());
        assertEquals(SEGMENT_SIZE & 0xff, is.read());
    }

    @Test
    public void testRead1InteriorSegmentFirstByte() {
        append(SEGMENT_SIZE * 2.5);
        readOut(SEGMENT_SIZE);
        assertEquals(SEGMENT_SIZE & 0xff, is.read());
    }

    @Test
    public void testRead1InteriorSegmentInteriorByte() {
        append(SEGMENT_SIZE * 2.5);
        readOut(SEGMENT_SIZE + 2);
        assertEquals((SEGMENT_SIZE + 2) & 0xff, is.read());
    }

    @Test
    public void testRead1InteriorSegmentLastByte() {
        append(SEGMENT_SIZE * 2.5);
        readOut(SEGMENT_SIZE * 2 - 1);
        assertEquals((SEGMENT_SIZE * 2 - 1) & 0xff, is.read());
        assertEquals((SEGMENT_SIZE * 2) & 0xff, is.read());
    }

    @Test
    public void testRead1LastSegmentFirstByte() {
        append(SEGMENT_SIZE * 2.5);
        readOut(SEGMENT_SIZE * 2);
        assertEquals((SEGMENT_SIZE * 2) & 0xff, is.read());
    }

    @Test
    public void testRead1LastSegmentInteriorByte() {
        append(SEGMENT_SIZE * 2.5);
        readOut(SEGMENT_SIZE * 2 + 2);
        assertEquals((SEGMENT_SIZE * 2 + 2) & 0xff, is.read());
    }

    @Test
    public void testRead1LastSegmentLastByte() {
        append(SEGMENT_SIZE * 2.5);
        readOut(SEGMENT_SIZE * 2.5 - 1);
        assertEquals((int) (SEGMENT_SIZE * 2.5 - 1) & 0xff, is.read());
    }

    @Test
    public void testRead1ByteAfterLastByte() {
        append(SEGMENT_SIZE * 2.5);
        readOut(SEGMENT_SIZE * 2.5);
        assertEquals(-1, is.read());
    }

    @Test
    public void testRead1ByteFromEmptyBuffer() {
        assertEquals(-1, is.read());
    }

    @Test
    public void testRead3FirstSegmentFirstTenBytes() {
        append(SEGMENT_SIZE * 2.5);
        assertArrayEquals(g(0, 10), read(10));
    }

    @Test
    public void testRead3FirstSegmentInteriorTenBytes() {
        append(SEGMENT_SIZE * 2.5);
        readOut(7);
        assertArrayEquals(g(7, 10), read(10));
    }

    @Test
    public void testRead3FirstSegmentLastTenBytes() {
        append(SEGMENT_SIZE * 2.5);
        readOut(SEGMENT_SIZE - 10);
        assertArrayEquals(g(SEGMENT_SIZE - 10, 10), read(10));
    }

<<<<<<< HEAD
=======
    @Test @Ignore
    public void testRead3FirstSegmentLastTenBytesWithTruncation() {
        append(SEGMENT_SIZE * 2.5);
        readOut(SEGMENT_SIZE - 5);
        assertArrayEquals(g(SEGMENT_SIZE - 5, 5), read(10));
    }

>>>>>>> 1e14609a
    @Test
    public void testRead3InteriorSegmentFirstTenBytes() {
        append(SEGMENT_SIZE * 2.5);
        readOut(SEGMENT_SIZE);
        assertArrayEquals(g(SEGMENT_SIZE, 10), read(10));
    }

    @Test
    public void testRead3InteriorSegmentInteriorTenBytes() {
        append(SEGMENT_SIZE * 2.5);
        readOut(SEGMENT_SIZE + 7);
        assertArrayEquals(g(SEGMENT_SIZE + 7, 10), read(10));
    }

    @Test
    public void testRead3InteriorSegmentLastTenBytes() {
        append(SEGMENT_SIZE * 2.5);
        readOut(SEGMENT_SIZE * 2 - 10);
        assertArrayEquals(g(SEGMENT_SIZE * 2 - 10, 10), read(10));
    }

<<<<<<< HEAD
=======
    @Test @Ignore
    public void testRead3InteriorSegmentLastTenBytesWithTruncation() {
        append(SEGMENT_SIZE * 2.5);
        readOut(SEGMENT_SIZE * 2 - 5);
        assertArrayEquals(g(SEGMENT_SIZE * 2 - 5, 5), read(10));
    }

>>>>>>> 1e14609a
    @Test
    public void testRead3LastSegmentFirstTenBytes() {
        append(SEGMENT_SIZE * 2.5);
        readOut(SEGMENT_SIZE * 2);
        assertArrayEquals(g(SEGMENT_SIZE * 2, 10), read(10));
    }

    @Test
    public void testRead3LastSegmentInteriorTenBytes() {
        append(SEGMENT_SIZE * 2.5);
        readOut(SEGMENT_SIZE * 2 + 7);
        assertArrayEquals(g(SEGMENT_SIZE * 2 + 7, 10), read(10));
    }

    @Test
    public void testRead3LastSegmentLastTenBytes() {
        append(SEGMENT_SIZE * 2.5);
        readOut(SEGMENT_SIZE * 2.5 - 10);
        assertArrayEquals(g(SEGMENT_SIZE * 2.5 - 10, 10), read(10));
    }

    @Test
    public void testRead3LastSegmentLastTenBytesWithTruncation() {
        append(SEGMENT_SIZE * 2.5);
        readOut(SEGMENT_SIZE * 2.5 - 5);
        assertArrayEquals(g(SEGMENT_SIZE * 2.5 - 5, 5), read(10));
    }

    @Test
    public void testRead3TenBytesAfterLastByte() {
        append(SEGMENT_SIZE * 2.5);
        readOut(SEGMENT_SIZE * 2.5);
        assertArrayEquals(null, read(10));
    }

    @Test
    public void testRead3TenBytesFromEmptyBuffer() {
        assertArrayEquals(null, read(10));
    }

    @Test
    public void testRead3FirstSegment() {
        append(SEGMENT_SIZE * 2.5);
        assertArrayEquals(g(0, SEGMENT_SIZE), read(SEGMENT_SIZE));
    }

<<<<<<< HEAD
=======
    @Test @Ignore
    public void testRead3FirstSegmentWithTruncation() {
        append(SEGMENT_SIZE * 2.5);
        readOut(SEGMENT_SIZE * 0.5);
        assertArrayEquals(
                g(SEGMENT_SIZE * 0.5, SEGMENT_SIZE - SEGMENT_SIZE * 0.5),
                read(SEGMENT_SIZE));
    }

>>>>>>> 1e14609a
    @Test
    public void testRead3InteriorSegment() {
        append(SEGMENT_SIZE * 2.5);
        readOut(SEGMENT_SIZE);
        assertArrayEquals(g(SEGMENT_SIZE, SEGMENT_SIZE), read(SEGMENT_SIZE));
    }

<<<<<<< HEAD
=======
    @Test @Ignore
    public void testRead3InteriorSegmentWithTruncation() {
        append(SEGMENT_SIZE * 2.5);
        readOut(SEGMENT_SIZE * 1.5);
        assertArrayEquals(
                g(SEGMENT_SIZE * 1.5, SEGMENT_SIZE - SEGMENT_SIZE * 0.5),
                read(SEGMENT_SIZE));
    }

>>>>>>> 1e14609a
    @Test
    public void testRead3LastSegment() {
        append(SEGMENT_SIZE * 2.5);
        readOut(SEGMENT_SIZE * 2);
        assertArrayEquals(
                g(SEGMENT_SIZE * 2, SEGMENT_SIZE * 0.5),
                read(SEGMENT_SIZE));
    }

    @Test
    public void testRead3FirstSegmentFirstZeroBytes() {
        append(SEGMENT_SIZE * 2.5);
        assertArrayEquals(new byte[0], read(0));
    }

    @Test
    public void testRead3FirstSegmentInteriorZeroBytes() {
        append(SEGMENT_SIZE * 2.5);
        readOut(SEGMENT_SIZE * 0.5);
        assertArrayEquals(new byte[0], read(0));
    }

    @Test
    public void testRead3InteriorSegmentFirstZeroBytes() {
        append(SEGMENT_SIZE * 2.5);
        readOut(SEGMENT_SIZE);
        assertArrayEquals(new byte[0], read(0));
    }

    @Test
    public void testRead3InteriorSegmentInterriorZeroBytes() {
        append(SEGMENT_SIZE * 2.5);
        readOut(SEGMENT_SIZE * 1.5);
        assertArrayEquals(new byte[0], read(0));
    }

    @Test
    public void testRead3LastSegmentFirstZeroBytes() {
        append(SEGMENT_SIZE * 2.5);
        readOut(SEGMENT_SIZE * 2);
        assertArrayEquals(new byte[0], read(0));
    }

    @Test
    public void testRead3LastSegmentInteriorZeroBytes() {
        append(SEGMENT_SIZE * 2.5);
        readOut(SEGMENT_SIZE * 2 + 7);
        assertArrayEquals(new byte[0], read(0));
    }

    @Test
    public void testRead3ZeroBytesAfterLastByte() {
        append(SEGMENT_SIZE * 2.5);
        readOut(SEGMENT_SIZE * 2.5);
        assertArrayEquals(new byte[0], read(0));
    }

    @Test
    public void testRead3ZeroBytesFromEmptyBuffer() {
        assertArrayEquals(new byte[0], read(0));
    }

    @Test
    public void testRead3NullBuffer() {
        try {
            is.read(null, 0, 1);
            fail("NullPointerException expected but not thrown");
        } catch (NullPointerException expected) {}
    }

    @Test
    public void testRead3NegativeOffset() {
        try {
            is.read(new byte[0], -1, 1);
            fail("IndexOutOfBoundsException expected but not thrown");
        } catch (IndexOutOfBoundsException expected) {}
    }

    @Test
    public void testRead3NegativeLength() {
        try {
            is.read(new byte[0], 0, -1);
            fail("IndexOutOfBoundsException expected but not thrown");
        } catch (IndexOutOfBoundsException expected) {}
    }

    @Test
    public void testRead3IllegalBufferOrOffsetOrLength() {
        try {
            is.read(new byte[0], 0, 1);
            fail("IndexOutOfBoundsException expected but not thrown");
        } catch (IndexOutOfBoundsException expected) {}

        try {
            is.read(new byte[0], 1, 0);
            fail("IndexOutOfBoundsException expected but not thrown");
        } catch (IndexOutOfBoundsException expected) {}

        try {
            is.read(new byte[10], 0, 11);
            fail("IndexOutOfBoundsException expected but not thrown");
        } catch (IndexOutOfBoundsException expected) {}

        try {
            is.read(new byte[10], 1, 10);
            fail("IndexOutOfBoundsException expected but not thrown");
        } catch (IndexOutOfBoundsException expected) {}
    }

<<<<<<< HEAD
=======
    @Test @Ignore
    public void testRead3StandardUse() {
        int streamSize = 24700;
        append(streamSize);
        int numberOfReads = streamSize / SEGMENT_SIZE + 1;
        for (int i = 0; i < numberOfReads; i++) {
            byte[] buffer = new byte[8192];
            int len = is.read(buffer, 0, buffer.length);
            int expectedLen = i == numberOfReads - 1
                    ? streamSize % SEGMENT_SIZE : SEGMENT_SIZE;
            assertEquals(expectedLen, len);
            byte[] expectedBuffer = new byte[8192];
            System.arraycopy(g(SEGMENT_SIZE * i, SEGMENT_SIZE), 0,
                             expectedBuffer, 0,
                             len);
            assertArrayEquals(expectedBuffer, buffer);
        }

        byte[] buffer = new byte[8192];
        int len = is.read(buffer, 0, buffer.length);
        assertEquals(-1, len);
        assertArrayEquals(new byte[8192], buffer);
    }

>>>>>>> 1e14609a
    private void testSkipSmallNumberOfBytes(long skip) {
        int streamSize = (int) (SEGMENT_SIZE * 2.5);
        int skipCount = streamSize / SEGMENT_SIZE + 1;
        append(streamSize);
        int position = 0;
        for (int i = 0; i < skipCount; i++) {
            long skipped = is.skip(skip);
            assertEquals(Math.max(skip, 0), skipped);
            position += skipped;
            long len = Math.min(SEGMENT_SIZE - skipped, streamSize - position);
            assertArrayEquals(g(position, len), read(SEGMENT_SIZE));
            position += len;
        }
    }

<<<<<<< HEAD
=======
    @Test @Ignore
    public void testSkipOneByte() {
        testSkipSmallNumberOfBytes(1);
    }

    @Test @Ignore
    public void testSkipTenBytes() {
        testSkipSmallNumberOfBytes(10);
    }

>>>>>>> 1e14609a
    @Test
    public void testSkipZeroBytes() {
        testSkipSmallNumberOfBytes(0);
    }

    @Test
    public void testSkipMinusOneByte() {
        testSkipSmallNumberOfBytes(-1);
    }

    @Test
    public void testSkipMinusTenBytes() {
        testSkipSmallNumberOfBytes(-10);
    }

    @Test
    public void testSkipIntegerMinValueBytes() {
        testSkipSmallNumberOfBytes(Integer.MIN_VALUE);
    }

    @Test
    public void testSkipSegment() {
        append(SEGMENT_SIZE * 2.5);
        long skipped = is.skip(SEGMENT_SIZE);
        assertEquals(SEGMENT_SIZE, skipped);
        assertArrayEquals(g(SEGMENT_SIZE, SEGMENT_SIZE), read(SEGMENT_SIZE));
        skipped = is.skip(SEGMENT_SIZE);
        assertEquals((long) (SEGMENT_SIZE * 0.5), skipped);
        assertArrayEquals(null, read(SEGMENT_SIZE));
    }

    @Test
    public void testSkipTwoSegments() {
        append(SEGMENT_SIZE * 2.5);
        long skipped = is.skip(SEGMENT_SIZE * 2);
        assertEquals(SEGMENT_SIZE * 2, skipped);
        assertArrayEquals(
                g(SEGMENT_SIZE * 2, SEGMENT_SIZE * 0.5),
                read(SEGMENT_SIZE));
    }

    @Test
    public void testSkipAll() {
        append(SEGMENT_SIZE * 2.5);
        long skipped = is.skip(SEGMENT_SIZE * 3);
        assertEquals((long) (SEGMENT_SIZE * 2.5), skipped);
        assertArrayEquals(null, read(10));
    }

    @Test
    public void testSkipIntegerMaxValueBytes() {
        append(SEGMENT_SIZE * 2.5);
        long skipped = is.skip(Integer.MAX_VALUE);
        assertEquals((long) (SEGMENT_SIZE * 2.5), skipped);
        assertArrayEquals(null, read(10));
    }

    @Test
    public void testSkipLessThanAvailable() {
        append(SEGMENT_SIZE * 2.5);
        readOut(SEGMENT_SIZE * 2 + 10);
        long skipped = is.skip(SEGMENT_SIZE);
        assertEquals((long) (SEGMENT_SIZE * 0.5 - 10), skipped);
        assertArrayEquals(null, read(10));
    }

    @Test
    public void testSkipAfterLastByte() {
        append(SEGMENT_SIZE * 2.5);
        readOut(SEGMENT_SIZE * 2.5);
        assertEquals(0, is.skip(10));
        assertArrayEquals(null, read(10));
    }

    @Test
    public void testSkipEmptyBuffer() {
        assertEquals(0, is.skip(10));
        assertArrayEquals(null, read(10));
    }

    @Test
    public void testAvailableVariousPositions() {
        int streamSize = (int) (SEGMENT_SIZE * 2.5);
        append(streamSize);

        assertEquals(streamSize, is.available());

        readOut(1);
        streamSize -= 1;
        assertEquals(streamSize, is.available());

        readOut(2);
        streamSize -= 2;
        assertEquals(streamSize, is.available());

        readOut(10);
        streamSize -= 10;
        assertEquals(streamSize, is.available());

        readOut(SEGMENT_SIZE);
        streamSize -= SEGMENT_SIZE;
        assertEquals(streamSize, is.available());

        readOut(SEGMENT_SIZE);
        streamSize -= SEGMENT_SIZE;
        assertEquals(streamSize, is.available());

        read(SEGMENT_SIZE);
        assertEquals(0, is.available());
    }

    @Test
    public void testAvailableRandomPositions() {
        int streamSize = (int) (SEGMENT_SIZE * 2.5);
        append(streamSize);
        while (streamSize > 0) {
            int bytesToRead = Math.min(random.nextInt(100), streamSize);
            readOut(bytesToRead);
            streamSize -= bytesToRead;
            assertEquals(streamSize, is.available());
        }
        assertEquals(0, is.available());
    }

    @Test
    public void testAvailableAfterLastByte() {
        append(SEGMENT_SIZE * 2.5);
        readOut(SEGMENT_SIZE * 2.5);
        assertEquals(0, is.available());
    }

    @Test
    public void testAvailableEmptyBuffer() {
        assertEquals(0, is.available());
    }

    @Test
    public void testCloseBeforeFirstRead() throws IOException {
        append(SEGMENT_SIZE * 2.5);
        is.close();
        assertArrayEquals(g(0, SEGMENT_SIZE), read(SEGMENT_SIZE));
    }

<<<<<<< HEAD
=======
    @Test @Ignore
    public void testCloseBeforeSubsequentRead() throws IOException {
        append(SEGMENT_SIZE * 2.5);
        assertArrayEquals(g(0, 10), read(10));
        is.close();
        assertArrayEquals(g(10, SEGMENT_SIZE - 10), read(SEGMENT_SIZE));
    }

    @Test @Ignore
    public void testDoubleClose() throws IOException {
        append(SEGMENT_SIZE * 2.5);
        assertArrayEquals(g(0, 10), read(10));
        is.close();
        is.close();
        assertArrayEquals(g(10, SEGMENT_SIZE - 10), read(SEGMENT_SIZE));
    }

>>>>>>> 1e14609a
    @Test
    public void testCloseEmptyBuffer() throws IOException {
        is.close();
        is.close();
        assertArrayEquals(null, read(SEGMENT_SIZE));
    }

    @Test
    public void testMarkVariousArguments() throws IOException {
        append(SEGMENT_SIZE * 2.5);
        int[] args = new int[] {-1000, -100, -1, 0, 1, 10, 100, 1000};
        for (int arg : args) {
            is.mark(arg);
        }
        readOut(1000);
        for (int arg : args) {
            is.mark(arg);
        }
    }

    @Test
    public void testMarkRandomArguments() throws IOException {
        append(SEGMENT_SIZE * 2.5);
        for (int i = 0; i < 100; i++) {
            is.mark(random.nextInt());
        }
        readOut(1000);
        for (int i = 0; i < 100; i++) {
            is.mark(random.nextInt());
        }
    }

    @Test
    public void testReset() {
        try {
            is.reset();
            fail("IOException expected but not thrown");
        } catch (IOException expected) {}
    }

    @Test
    public void testMarkSupported() {
        assertFalse(is.markSupported());
    }


    @After
    public void after() {
        sb.dispose();
    }

    private void append(double length) {
        byte[] data = g(0, (int) length);
        sb.append(data, 0, data.length);
    }

    private void readOut(double length) {
        int intLength = (int) length;
        byte[] buffer = new byte[intLength];
        while (intLength > 0) {
            int len = is.read(buffer, 0, intLength);
            if (len == -1) {
                fail("Unexpected end of stream");
            }
            intLength -= len;
        }
    }

    private static byte[] g(double start, double count) {
        int intCount = (int) count;
        byte[] result = new byte[intCount];
        for (int i = 0; i < intCount; i++) {
            result[i] = (byte) ((i + (int) start) & 0xff);
        }
        return result;
    }

    private byte[] read(int length) {
        int offset = random.nextBoolean() ? random.nextInt(100) : 0;
        int extraLength = random.nextBoolean() ? random.nextInt(200) : 0;
        byte[] buffer = g(0, offset + length + extraLength);
        int len = is.read(buffer, offset, length);
        if (length == 0) {
            assertEquals("Unexpected len", 0, len);
        }
        if (len == -1) {
            for (int i = 0; i < buffer.length; i++) {
                assertEquals((byte) (i & 0xff), buffer[i]);
            }
            return null;
        }
        assertTrue("Unexpected len: " + len, len >= 0);
        for (int i = 0; i < offset; i++) {
            assertEquals((byte) (i & 0xff), buffer[i]);
        }
        for (int i = offset + len; i < buffer.length; i++) {
            assertEquals((byte) (i & 0xff), buffer[i]);
        }
        byte[] result = new byte[len];
        System.arraycopy(buffer, offset, result, 0, len);
        return result;
    }
}<|MERGE_RESOLUTION|>--- conflicted
+++ resolved
@@ -1,9 +1,5 @@
 /*
-<<<<<<< HEAD
  * Copyright (c) 2012, 2018, Oracle and/or its affiliates. All rights reserved.
-=======
- * Copyright (c) 2012, 2017, Oracle and/or its affiliates. All rights reserved.
->>>>>>> 1e14609a
  * DO NOT ALTER OR REMOVE COPYRIGHT NOTICES OR THIS FILE HEADER.
  *
  * This code is free software; you can redistribute it and/or modify it
@@ -167,17 +163,7 @@
         assertArrayEquals(g(SEGMENT_SIZE - 10, 10), read(10));
     }
 
-<<<<<<< HEAD
-=======
     @Test @Ignore
-    public void testRead3FirstSegmentLastTenBytesWithTruncation() {
-        append(SEGMENT_SIZE * 2.5);
-        readOut(SEGMENT_SIZE - 5);
-        assertArrayEquals(g(SEGMENT_SIZE - 5, 5), read(10));
-    }
-
->>>>>>> 1e14609a
-    @Test
     public void testRead3InteriorSegmentFirstTenBytes() {
         append(SEGMENT_SIZE * 2.5);
         readOut(SEGMENT_SIZE);
@@ -198,17 +184,7 @@
         assertArrayEquals(g(SEGMENT_SIZE * 2 - 10, 10), read(10));
     }
 
-<<<<<<< HEAD
-=======
     @Test @Ignore
-    public void testRead3InteriorSegmentLastTenBytesWithTruncation() {
-        append(SEGMENT_SIZE * 2.5);
-        readOut(SEGMENT_SIZE * 2 - 5);
-        assertArrayEquals(g(SEGMENT_SIZE * 2 - 5, 5), read(10));
-    }
-
->>>>>>> 1e14609a
-    @Test
     public void testRead3LastSegmentFirstTenBytes() {
         append(SEGMENT_SIZE * 2.5);
         readOut(SEGMENT_SIZE * 2);
@@ -254,38 +230,14 @@
         assertArrayEquals(g(0, SEGMENT_SIZE), read(SEGMENT_SIZE));
     }
 
-<<<<<<< HEAD
-=======
     @Test @Ignore
-    public void testRead3FirstSegmentWithTruncation() {
-        append(SEGMENT_SIZE * 2.5);
-        readOut(SEGMENT_SIZE * 0.5);
-        assertArrayEquals(
-                g(SEGMENT_SIZE * 0.5, SEGMENT_SIZE - SEGMENT_SIZE * 0.5),
-                read(SEGMENT_SIZE));
-    }
-
->>>>>>> 1e14609a
-    @Test
     public void testRead3InteriorSegment() {
         append(SEGMENT_SIZE * 2.5);
         readOut(SEGMENT_SIZE);
         assertArrayEquals(g(SEGMENT_SIZE, SEGMENT_SIZE), read(SEGMENT_SIZE));
     }
 
-<<<<<<< HEAD
-=======
     @Test @Ignore
-    public void testRead3InteriorSegmentWithTruncation() {
-        append(SEGMENT_SIZE * 2.5);
-        readOut(SEGMENT_SIZE * 1.5);
-        assertArrayEquals(
-                g(SEGMENT_SIZE * 1.5, SEGMENT_SIZE - SEGMENT_SIZE * 0.5),
-                read(SEGMENT_SIZE));
-    }
-
->>>>>>> 1e14609a
-    @Test
     public void testRead3LastSegment() {
         append(SEGMENT_SIZE * 2.5);
         readOut(SEGMENT_SIZE * 2);
@@ -394,33 +346,6 @@
         } catch (IndexOutOfBoundsException expected) {}
     }
 
-<<<<<<< HEAD
-=======
-    @Test @Ignore
-    public void testRead3StandardUse() {
-        int streamSize = 24700;
-        append(streamSize);
-        int numberOfReads = streamSize / SEGMENT_SIZE + 1;
-        for (int i = 0; i < numberOfReads; i++) {
-            byte[] buffer = new byte[8192];
-            int len = is.read(buffer, 0, buffer.length);
-            int expectedLen = i == numberOfReads - 1
-                    ? streamSize % SEGMENT_SIZE : SEGMENT_SIZE;
-            assertEquals(expectedLen, len);
-            byte[] expectedBuffer = new byte[8192];
-            System.arraycopy(g(SEGMENT_SIZE * i, SEGMENT_SIZE), 0,
-                             expectedBuffer, 0,
-                             len);
-            assertArrayEquals(expectedBuffer, buffer);
-        }
-
-        byte[] buffer = new byte[8192];
-        int len = is.read(buffer, 0, buffer.length);
-        assertEquals(-1, len);
-        assertArrayEquals(new byte[8192], buffer);
-    }
-
->>>>>>> 1e14609a
     private void testSkipSmallNumberOfBytes(long skip) {
         int streamSize = (int) (SEGMENT_SIZE * 2.5);
         int skipCount = streamSize / SEGMENT_SIZE + 1;
@@ -436,20 +361,7 @@
         }
     }
 
-<<<<<<< HEAD
-=======
     @Test @Ignore
-    public void testSkipOneByte() {
-        testSkipSmallNumberOfBytes(1);
-    }
-
-    @Test @Ignore
-    public void testSkipTenBytes() {
-        testSkipSmallNumberOfBytes(10);
-    }
-
->>>>>>> 1e14609a
-    @Test
     public void testSkipZeroBytes() {
         testSkipSmallNumberOfBytes(0);
     }
@@ -592,26 +504,6 @@
         assertArrayEquals(g(0, SEGMENT_SIZE), read(SEGMENT_SIZE));
     }
 
-<<<<<<< HEAD
-=======
-    @Test @Ignore
-    public void testCloseBeforeSubsequentRead() throws IOException {
-        append(SEGMENT_SIZE * 2.5);
-        assertArrayEquals(g(0, 10), read(10));
-        is.close();
-        assertArrayEquals(g(10, SEGMENT_SIZE - 10), read(SEGMENT_SIZE));
-    }
-
-    @Test @Ignore
-    public void testDoubleClose() throws IOException {
-        append(SEGMENT_SIZE * 2.5);
-        assertArrayEquals(g(0, 10), read(10));
-        is.close();
-        is.close();
-        assertArrayEquals(g(10, SEGMENT_SIZE - 10), read(SEGMENT_SIZE));
-    }
-
->>>>>>> 1e14609a
     @Test
     public void testCloseEmptyBuffer() throws IOException {
         is.close();
