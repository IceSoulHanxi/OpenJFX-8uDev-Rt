/*
 * Copyright (c) 2011, 2017, Oracle and/or its affiliates. All rights reserved.
 */
#include "config.h"
#include "JavaEnv.h"
#include "TestRunner.h"
#include "WorkQueue.h"
#include "WorkQueueItem.h"

#include <wtf/java/JavaRef.h>
#include <JavaScriptCore/JSRetainPtr.h>
#include <JavaScriptCore/JSStringRef.h>

<<<<<<< HEAD
=======
extern JSGlobalContextRef gContext;

jclass getDRTClass(JNIEnv* env)
{
    static JGClass cls(env->FindClass("com/sun/javafx/webkit/drt/DumpRenderTree"));
    ASSERT(cls);
    return cls;
}

>>>>>>> 2c0a13cf
jstring JSStringRef_to_jstring(JSStringRef ref, JNIEnv* env)
{
    size_t size = JSStringGetLength(ref);
    const JSChar* jschars = JSStringGetCharactersPtr(ref);
    return env->NewString((const jchar*)jschars, (jsize)size);
}

JSStringRef jstring_to_JSStringRef(jstring str, JNIEnv* env)
{
    jsize size = env->GetStringLength(str);
    const jchar* chars = env->GetStringCritical(str, NULL);
    JSStringRef ref = JSStringCreateWithCharacters((const JSChar*)chars, size);
    env->ReleaseStringCritical(str, chars);
    return ref;
}

bool LoadHTMLStringItem::invoke() const
{
    return false;
}


TestRunner::~TestRunner()
{
    // FIXME: implement
}

void TestRunner::addDisallowedURL(JSStringRef url)
{
    // FIXME: implement
}

void TestRunner::clearAllDatabases()
{
    // FIXME: implement
}

void TestRunner::clearBackForwardList()
{
    // FIXME: implement
}

void TestRunner::clearPersistentUserStyleSheet()
{
    // FIXME: implement
}

JSStringRef TestRunner::copyDecodedHostName(JSStringRef name)
{
    // FIXME: implement
    return 0;
}

JSStringRef TestRunner::copyEncodedHostName(JSStringRef name)
{
    // FIXME: implement
    return 0;
}

void TestRunner::dispatchPendingLoadRequests()
{
    // FIXME: implement
}

void TestRunner::display()
{
    // FIXME: implement
}

void TestRunner::execCommand(JSStringRef name, JSStringRef value)
{
    // FIXME: implement
}

bool TestRunner::isCommandEnabled(JSStringRef name)
{
    // FIXME: implement
    return false;
}

void TestRunner::keepWebHistory()
{
    // FIXME: implement
}

void TestRunner::notifyDone()
{
    JNIEnv* env = DumpRenderTree_GetJavaEnv();
    env->CallStaticVoidMethod(getDumpRenderTreeClass(), getNotifyDoneMID());
    CheckAndClearException(env);
}

void TestRunner::overridePreference(JSStringRef key, JSStringRef value)
{
    JNIEnv* env = DumpRenderTree_GetJavaEnv();
    JLString jRelKey(JSStringRef_to_jstring(key, env));
    JLString jRelValue(JSStringRef_to_jstring(value, env));
    env->CallStaticVoidMethod(getDumpRenderTreeClass(), getOverridePreferenceMID(), (jstring)jRelKey, (jstring)jRelValue);
    CheckAndClearException(env);
}

void TestRunner::removeAllVisitedLinks()
{
    // FIXME: implement
}

JSStringRef TestRunner::pathToLocalResource(JSContextRef context, JSStringRef url)
{
    // Function introduced in r28690. This may need special-casing on Windows.
    return url; // Do nothing on Unix.
}

size_t TestRunner::webHistoryItemCount()
{
    JNIEnv* env = DumpRenderTree_GetJavaEnv();
    jint count = env->CallStaticIntMethod(getDumpRenderTreeClass(), getGetBackForwardItemCountMID());
    CheckAndClearException(env);
    return (size_t)count;
}

void TestRunner::queueLoad(JSStringRef url, JSStringRef target)
{
    JNIEnv* env = DumpRenderTree_GetJavaEnv();
    JLString jRelUrl(JSStringRef_to_jstring(url, env));
    JLString jAbsUrl((jstring)env->CallStaticObjectMethod(getDumpRenderTreeClass(), getResolveURLMID(), (jstring)jRelUrl));
    CheckAndClearException(env);
    JSStringRef absUrlRef = jstring_to_JSStringRef((jstring)jAbsUrl, env);
    WorkQueue::singleton().queue(new LoadItem(absUrlRef, target));
}

void TestRunner::setAcceptsEditing(bool newAcceptsEditing)
{
    // FIXME: implement
}

void TestRunner::setAppCacheMaximumSize(unsigned long long quota)
{
    // FIXME: implement
}

void TestRunner::setAllowUniversalAccessFromFileURLs(bool)
{
    // FIXME: implement
}

void TestRunner::setAuthorAndUserStylesEnabled(bool enabled)
{
    // FIXME: implement
}

void TestRunner::setCacheModel(int model)
{
    // FIXME: implement
}

void TestRunner::setCustomPolicyDelegate(bool setDelegate, bool permissive)
{
    // FIXME: implement
}

void TestRunner::setDatabaseQuota(unsigned long long quota)
{
    // FIXME: implement
}

void TestRunner::setIconDatabaseEnabled(bool enabled)
{
    // FIXME: implement
}

void TestRunner::setMainFrameIsFirstResponder(bool enabled)
{
    // FIXME: implement
}

void TestRunner::setMockGeolocationPosition(double latitude, double longitude, double accuracy,
    bool canProvideAltitude, double altitude, bool canProvideAltitudeAccuracy,
    double altitudeAccuracy, bool canProvideHeading, double heading,
    bool canProvideSpeed, double speed)
{
    // FIXME: implement
}

void TestRunner::setPersistentUserStyleSheetLocation(JSStringRef path)
{
    // FIXME: implement
}

void TestRunner::setPopupBlockingEnabled(bool enabled)
{
    // FIXME: implement
}

void TestRunner::setPrivateBrowsingEnabled(bool enabled)
{
    // FIXME: implement
}

void TestRunner::setXSSAuditorEnabled(bool enabled)
{
    // FIXME: implement
}

void TestRunner::setTabKeyCyclesThroughElements(bool cycles)
{
    // FIXME: implement
}

void TestRunner::setUseDashboardCompatibilityMode(bool flag)
{
    // FIXME: implement
}

void TestRunner::setUserStyleSheetEnabled(bool flag)
{
    // FIXME: implement
}

void TestRunner::setUserStyleSheetLocation(JSStringRef path)
{
    // FIXME: implement
}

void TestRunner::waitForPolicyDelegate()
{
    // FIXME: implement
}

/*
unsigned TestRunner::workerThreadCount() const
{
    JNIEnv* env = DumpRenderTree_GetJavaEnv();

    static jmethodID workerThreadCountMID = env->GetStaticMethodID(getDRTClass(env), "getWorkerThreadCount", "()I");
    ASSERT(workerThreadCountMID);
    jint count = env->CallStaticIntMethod(getDRTClass(env), workerThreadCountMID);
    CheckAndClearException(env);
    return count;
}
*/

int TestRunner::windowCount()
{
    // FIXME: implement
    return 1;
}

void TestRunner::setWaitToDump(bool waitUntilDone)
{
    JNIEnv* env = DumpRenderTree_GetJavaEnv();

    if (!waitUntilDone) {
        // FIXME: implement
        return;
    }

    env->CallStaticVoidMethod(getDumpRenderTreeClass(), getWaitUntillDoneMethodId());
    CheckAndClearException(env);
}

void TestRunner::setWindowIsKey(bool windowIsKey)
{
    // FIXME: implement
}

void TestRunner::setAlwaysAcceptCookies(bool alwaysAcceptCookies)
{
    // FIXME: implement
}


void TestRunner::addUserScript(JSStringRef source, bool runAtStart, bool allFrames)
{
    // FIXME: implement
}

void TestRunner::addUserStyleSheet(JSStringRef source, bool allFrames)
{
    // FIXME: implement
}

/*
void TestRunner::whiteListAccessFromOrigin(JSStringRef sourceOrigin,
                                                     JSStringRef destinationProtocol, JSStringRef destinationHost,
                                                     bool allowDestinationSubdomains)
{
    // FIXME: implement
}
*/

void TestRunner::showWebInspector()
{
    // FIXME: implement
}

void TestRunner::closeWebInspector()
{
    // FIXME: implement
}


void TestRunner::evaluateInWebInspector(JSStringRef script)
{
    // FIXME: implement
}

JSStringRef TestRunner::inspectorTestStubURL()
{
    // FIXME: Implement this to support Web Inspector tests using `protocol-test.js`.
    return nullptr;
}

void TestRunner::evaluateScriptInIsolatedWorld(unsigned worldId, JSObjectRef globalObject, JSStringRef script)
{
    // FIXME: implement
}

void TestRunner::abortModal()
{
    //FIXME: implement
}

void TestRunner::addOriginAccessWhitelistEntry(
    JSStringRef sourceOrigin,
    JSStringRef destinationProtocol,
    JSStringRef destinationHost,
    bool allowDestinationSubdomains)
{
    //FIXME: implement
}

void TestRunner::apiTestGoToCurrentBackForwardItem()
{
    //FIXME: implement
}

void TestRunner::apiTestNewWindowDataLoadBaseURL(
    JSStringRef utf8Data,
    JSStringRef baseURL)
{
    //FIXME: implement
}

// Simulate a request an embedding application could make, populating per-session credential storage.
void TestRunner::authenticateSession(
    JSStringRef url,
    JSStringRef username,
    JSStringRef password)
{
    //FIXME: implement
}

bool TestRunner::callShouldCloseOnWebView()
{
    // FIXME: Implement for testing fix for https://bugs.webkit.org/show_bug.cgi?id=27481
    return false;
}

void TestRunner::removeOriginAccessWhitelistEntry(JSStringRef, JSStringRef, JSStringRef,bool) {
    //FIXME: implement
}

void TestRunner::setAllowFileAccessFromFileURLs(bool) {
    //FIXME: implement
}

void TestRunner::setDomainRelaxationForbiddenForURLScheme(bool,JSStringRef) {
    //FIXME: implement
}

void TestRunner::setJavaScriptCanAccessClipboard(bool) {
    //FIXME: implement
}

void TestRunner::setPluginsEnabled(bool) {
    //FIXME: implement
}

void TestRunner::setScrollbarPolicy(JSStringRef,JSStringRef) {
    //FIXME: implement
}

void TestRunner::setSpatialNavigationEnabled(bool) {
    //FIXME: implement
}

void TestRunner::setWebViewEditable(bool) {
    //FIXME: implement
}

bool TestRunner::findString(JSContextRef context, JSStringRef target, JSObjectRef optionsArray)
{
    //FIXME: implement
    return false;
}

void TestRunner::setSerializeHTTPLoads(bool)
{
    // FIXME: Implement if needed for https://bugs.webkit.org/show_bug.cgi?id=50758.
}

void TestRunner::clearAllApplicationCaches()
{
    // FIXME: implement to support Application Cache quotas.
}

void TestRunner::setGeolocationPermission(bool allow)
{
    // FIXME: Implement for Geolocation layout tests.
}

void TestRunner::setMockDeviceOrientation(bool canProvideAlpha, double alpha, bool canProvideBeta, double beta, bool canProvideGamma, double gamma)
{
    // FIXME: Implement for DeviceOrientation layout tests.
    // See https://bugs.webkit.org/show_bug.cgi?id=30335.
}

void TestRunner::setViewModeMediaFeature(JSStringRef mode)
{
    // FIXME: implement
}

int TestRunner::numberOfPendingGeolocationPermissionRequests()
{
    // FIXME: Implement for Geolocation layout tests.
    return -1;
}

bool TestRunner::isGeolocationProviderActive()
{
    // FIXME: Implement for Geolocation layout tests.
    return false;
}


JSValueRef TestRunner::originsWithApplicationCache(JSContextRef context)
{
    // FIXME: Implement to get origins that contain application caches.
    return JSValueMakeUndefined(context);
}

void TestRunner::clearApplicationCacheForOrigin(JSStringRef origin)
{
    // FIXME: Implement to support deleting all application cache for an origin.
}

void TestRunner::setValueForUser(JSContextRef context, JSValueRef element, JSStringRef value)
{
    // FIXME: implement
}

void TestRunner::addChromeInputField()
{
}

void TestRunner::focusWebView()
{
}

void TestRunner::goBack()
{
}

void TestRunner::removeChromeInputField()
{
}

void TestRunner::setBackingScaleFactor(double)
{
}

void TestRunner::setDefersLoading(bool)
{
}

void TestRunner::setTextDirection(OpaqueJSString *)
{
}

long long TestRunner::applicationCacheDiskUsageForOrigin(JSStringRef)
{
    return 0;
}

void TestRunner::evaluateScriptInIsolatedWorldAndReturnValue(unsigned int,OpaqueJSValue *,OpaqueJSString *)
{
}

void TestRunner::resetPageVisibility()
{
}

void TestRunner::setAutomaticLinkDetectionEnabled(bool)
{
}

void TestRunner::setPageVisibility(char const *)
{
}

void TestRunner::setStorageDatabaseIdleInterval(double)
{
}

void TestRunner::setMockGeolocationPositionUnavailableError(JSStringRef message)
{
}

void TestRunner::simulateLegacyWebNotificationClick(JSStringRef title)
{
}

void TestRunner::closeIdleLocalStorageDatabases()
{
}

void TestRunner::grantWebNotificationPermission(JSStringRef origin)
{
}

void TestRunner::denyWebNotificationPermission(JSStringRef jsOrigin)
{
}

void TestRunner::removeAllWebNotificationPermissions()
{
}

void TestRunner::simulateWebNotificationClick(JSValueRef jsNotification)
{
}

JSContextRef TestRunner::mainFrameJSContext()
{
    return gContext;
}

void TestRunner::setViewSize(double width, double height)
{
    fprintf(testResult, "ERROR: TestRunner::setViewSize() not implemented\n");
}

void TestRunner::setSpellCheckerLoggingEnabled(bool enabled)
{
    fprintf(testResult, "ERROR: TestRunner::setSpellCheckerLoggingEnabled() not implemented\n");
}

void TestRunner::setNeedsStorageAccessFromFileURLsQuirk(bool needsQuirk)
{
    fprintf(testResult, "ERROR: TestRunner::setNeedsStorageAccessFromFileURLsQuirk() not implemented\n");
}

unsigned TestRunner::imageCountInGeneralPasteboard() const
{
    fprintf(testResult, "ERROR: TestRunner::imageCountInGeneralPasteboard() not implemented\n");
    return 0;
}<|MERGE_RESOLUTION|>--- conflicted
+++ resolved
@@ -11,18 +11,8 @@
 #include <JavaScriptCore/JSRetainPtr.h>
 #include <JavaScriptCore/JSStringRef.h>
 
-<<<<<<< HEAD
-=======
 extern JSGlobalContextRef gContext;
 
-jclass getDRTClass(JNIEnv* env)
-{
-    static JGClass cls(env->FindClass("com/sun/javafx/webkit/drt/DumpRenderTree"));
-    ASSERT(cls);
-    return cls;
-}
-
->>>>>>> 2c0a13cf
 jstring JSStringRef_to_jstring(JSStringRef ref, JNIEnv* env)
 {
     size_t size = JSStringGetLength(ref);
