/*
 * Copyright (c) 2011, 2018, Oracle and/or its affiliates. All rights reserved.
 * DO NOT ALTER OR REMOVE COPYRIGHT NOTICES OR THIS FILE HEADER.
 *
 * This code is free software; you can redistribute it and/or modify it
 * under the terms of the GNU General Public License version 2 only, as
 * published by the Free Software Foundation.  Oracle designates this
 * particular file as subject to the "Classpath" exception as provided
 * by Oracle in the LICENSE file that accompanied this code.
 *
 * This code is distributed in the hope that it will be useful, but WITHOUT
 * ANY WARRANTY; without even the implied warranty of MERCHANTABILITY or
 * FITNESS FOR A PARTICULAR PURPOSE.  See the GNU General Public License
 * version 2 for more details (a copy is included in the LICENSE file that
 * accompanied this code).
 *
 * You should have received a copy of the GNU General Public License version
 * 2 along with this work; if not, write to the Free Software Foundation,
 * Inc., 51 Franklin St, Fifth Floor, Boston, MA 02110-1301 USA.
 *
 * Please contact Oracle, 500 Oracle Parkway, Redwood Shores, CA 94065 USA
 * or visit www.oracle.com if you need additional information or have any
 * questions.
 */

#include "config.h"

#include <cstdio>
#include <wtf/Vector.h>
#include <wtf/text/StringBuilder.h>

#include "Chrome.h"
#include "ChromeClientJava.h"
#include "CSSPropertyNames.h"
#include "CSSFontSelector.h"
#include "CSSValueKeywords.h"
#include <wtf/java/JavaEnv.h>
#include "HTMLMediaElement.h"
#include "NotImplemented.h"
#include "PaintInfo.h"
#include "PlatformContextJava.h"
#include "RenderObject.h"
#if ENABLE(PROGRESS_ELEMENT)
#include "RenderProgress.h"
#endif
#if ENABLE(METER_ELEMENT)
#include "HTMLMeterElement.h"
#endif
#include "RenderSlider.h"
#include "RenderThemeJava.h"
#include "ThemeTypes.h"
#include "TimeRanges.h"
#include "UserAgentScripts.h"
#include "UserAgentStyleSheets.h"
#include "MediaControlElementTypes.h"
#include "Page.h"

#include "com_sun_webkit_graphics_RenderTheme.h"
#include "com_sun_webkit_graphics_GraphicsDecoder.h"
#include "com_sun_webkit_graphics_RenderMediaControls.h"


#define RENDER_MEDIA_CONTROLS_CLASS_NAME    "com/sun/webkit/graphics/RenderMediaControls"

#define JNI_EXPAND(n) com_sun_webkit_graphics_RenderTheme_##n
#define JNI_EXPAND_MEDIA(n) com_sun_webkit_graphics_RenderMediaControls_##n

namespace WebCore {

static RefPtr<RQRef> s_jTheme;


RenderTheme& RenderTheme::singleton()
{
    static RenderTheme& sm_defaultInstance = *new RenderThemeJava();
    return sm_defaultInstance;
}

jclass getJRenderThemeClass()
{
    static JGClass jRenderThemeCls(
        WebCore_GetJavaEnv()->FindClass("com/sun/webkit/graphics/RenderTheme"));
    ASSERT(jRenderThemeCls);

    return jRenderThemeCls;
}

static JLObject getJRenderTheme(JLObject page)
{
    JNIEnv* env = WebCore_GetJavaEnv();

    if (!page) {
        static jmethodID mid  = env->GetStaticMethodID(
            PG_GetWebPageClass(env),
            "fwkGetDefaultRenderTheme",
            "()Lcom/sun/webkit/graphics/RenderTheme;");
        ASSERT(mid);

        JLObject jRenderTheme(env->CallStaticObjectMethod(PG_GetWebPageClass(env), mid));
        CheckAndClearException(env);

        return jRenderTheme;
    }

    static jmethodID mid  = env->GetMethodID(
        PG_GetWebPageClass(env),
        "getRenderTheme",
        "()Lcom/sun/webkit/graphics/RenderTheme;");
    ASSERT(mid);

    JLObject jRenderTheme(env->CallObjectMethod(
        page,
        mid));
    CheckAndClearException(env);

    return jRenderTheme;
}

RefPtr<RQRef> RenderThemeJava::themeForPage(JLObject page)
{
    return RQRef::create(getJRenderTheme(page));
}

void RenderThemeJava::setTheme(RefPtr<RQRef> theme)
{
    if (theme) {
        s_jTheme = theme;
    } else {
        static auto jTheme = themeForPage(nullptr);
        s_jTheme = jTheme;
    }
}

RenderThemeJava::RenderThemeJava()
{
    setTheme(nullptr);
}

int RenderThemeJava::createWidgetState(const RenderObject& o)
{
    int state = 0;
    if (isChecked(o))
        state |= JNI_EXPAND(CHECKED);
    if (isIndeterminate(o))
        state |= JNI_EXPAND(INDETERMINATE);
    if (isEnabled(o))
        state |= JNI_EXPAND(ENABLED);
    if (isFocused(o))
        state |= JNI_EXPAND(FOCUSED);
    if (isPressed(o))
        state |= JNI_EXPAND(PRESSED);
    if (isHovered(o))
        state |= JNI_EXPAND(HOVERED);
    if (isReadOnlyControl(o))
        state |= JNI_EXPAND(READ_ONLY);
    return state;
}

bool RenderThemeJava::paintWidget(
    int widgetIndex,
    const RenderObject& object,
    const PaintInfo &paintInfo,
    const FloatRect &rect) {

    return paintWidget(widgetIndex, object, paintInfo, enclosingIntRect(rect));
}

bool RenderThemeJava::paintWidget(
    int widgetIndex,
    const RenderObject& object,
    const PaintInfo &paintInfo,
    const IntRect &rect)
{
    // platformContext() returns 0 when printing
    if (paintInfo.context().paintingDisabled() || !paintInfo.context().platformContext()) {
        return false;
    }

    ASSERT(s_jTheme);
    int state = createWidgetState(object);
    RGBA32 bgColor = object.style().visitedDependentColor(
        widgetIndex == JNI_EXPAND(MENU_LIST_BUTTON)
            ? CSSPropertyColor
            : CSSPropertyBackgroundColor
    ).rgb();

    JNIEnv* env = WebCore_GetJavaEnv();

    WTF::Vector<jbyte> extParams;
<<<<<<< HEAD
    if (JNI_EXPAND(SLIDER) == widgetIndex) {
=======
    if (JNI_EXPAND(SLIDER) == widgetIndex && is<RenderSlider>(object)) {
>>>>>>> b89bdf84
        HTMLInputElement& input = downcast<RenderSlider>(object).element();

        extParams.grow(sizeof(jint) + 3 * sizeof(jfloat));
        jbyte *data = extParams.data();
        auto isVertical = jint((object.style().appearance() == SliderHorizontalPart)
            ? 0
            : 1);
        memcpy(data, &isVertical, sizeof(isVertical));
        data += sizeof(jint);

        auto maximum = jfloat(input.maximum());
        memcpy(data, &maximum, sizeof(maximum));
        data += sizeof(jfloat);

        auto minimum = jfloat(input.minimum());
        memcpy(data, &minimum, sizeof(minimum));
        data += sizeof(jfloat);

        auto valueAsNumber = jfloat(input.valueAsNumber());
        memcpy(data, &valueAsNumber, sizeof(valueAsNumber));
    } else if (JNI_EXPAND(PROGRESS_BAR) == widgetIndex) {
#if ENABLE(PROGRESS_ELEMENT)
        if (is<RenderProgress>(object)) {
            RenderProgress& renderProgress = downcast<RenderProgress>(object);

<<<<<<< HEAD
        extParams.grow(sizeof(jint) + 3*sizeof(jfloat));
        jbyte *data = extParams.data();
        auto isDeterminate = jint(renderProgress.isDeterminate() ? 1 : 0);
        memcpy(data, &isDeterminate, sizeof(isDeterminate));
        data += sizeof(jint);

        auto position = jfloat(renderProgress.position());
        memcpy(data, &position, sizeof(position));
        data += sizeof(jfloat);

        auto animationProgress = jfloat(renderProgress.animationProgress());
        memcpy(data, &animationProgress, sizeof(animationProgress));
        data += sizeof(jfloat);

        auto animationStartTime = jfloat(renderProgress.animationStartTime());
        memcpy(data, &animationStartTime, sizeof(animationStartTime));
=======
            extParams.grow(sizeof(jint) + 3*sizeof(jfloat));
            jbyte *data = extParams.data();
            auto isDeterminate = jint(renderProgress.isDeterminate() ? 1 : 0);
            memcpy(data, &isDeterminate, sizeof(isDeterminate));
            data += sizeof(jint);

            auto position = jfloat(renderProgress.position());
            memcpy(data, &position, sizeof(position));
            data += sizeof(jfloat);

            auto animationProgress = jfloat(renderProgress.animationProgress());
            memcpy(data, &animationProgress, sizeof(animationProgress));
            data += sizeof(jfloat);

            auto animationStartTime = jfloat(renderProgress.animationStartTime());
            memcpy(data, &animationStartTime, sizeof(animationStartTime));
        }
>>>>>>> b89bdf84
#endif
#if ENABLE(METER_ELEMENT)
    } else if (JNI_EXPAND(METER) == widgetIndex) {
        jfloat value = 0;
        jint region = 0;
        if (object.isMeter()) {
            HTMLMeterElement* meter = static_cast<HTMLMeterElement*>(object.node());
            value = meter->valueRatio();
            region = meter->gaugeRegion();
#if ENABLE(PROGRESS_ELEMENT)
        } else if (is<RenderProgress>(object>)) {
            RenderProgress& renderProgress = downcast<RenderProgress>(object);
            value = jfloat(renderProgress.position());
#endif
        }

        extParams.grow(sizeof(jfloat) + sizeof(jint));
        jbyte *data = extParams.data();
        memcpy(data, &value, sizeof(value));
        data += sizeof(jfloat);

        memcpy(data, &region, sizeof(region));
#endif
    }

    static jmethodID mid = env->GetMethodID(getJRenderThemeClass(), "createWidget",
            "(JIIIIILjava/nio/ByteBuffer;)Lcom/sun/webkit/graphics/Ref;");
    ASSERT(mid);

    RefPtr<RQRef> widgetRef = RQRef::create(
        env->CallObjectMethod((jobject)*s_jTheme, mid,
            ptr_to_jlong(&object),
            (jint)widgetIndex,
            (jint)state,
            (jint)rect.width(), (jint)rect.height(),
            (jint)bgColor,
            (jobject)JLObject(extParams.isEmpty()
                ? nullptr
                : env->NewDirectByteBuffer(
                    extParams.data(),
                    extParams.size())))
        );
    if (!widgetRef.get()) {
        //switch to WebKit default render
        return true;
    }
    CheckAndClearException(env);

    // widgetRef will go into rq's inner refs vector.
    paintInfo.context().platformContext()->rq().freeSpace(20)
    << (jint)com_sun_webkit_graphics_GraphicsDecoder_DRAWWIDGET
    << (jint)*s_jTheme
    << widgetRef
    << (jint)rect.x() << (jint)rect.y();

    return false;
}

#if ENABLE(PROGRESS_ELEMENT)
void RenderThemeJava::adjustProgressBarStyle(StyleResolver&, RenderStyle& style, const Element*) const
{
    style.setBoxShadow(nullptr);
}

//utatodo: ask Java theme
// These values have been copied from RenderThemeChromiumSkia.cpp
static const int progressActivityBlocks = 5;
static const int progressAnimationFrames = 10;
static const double progressAnimationInterval = 0.125;
double RenderThemeJava::animationRepeatIntervalForProgressBar(RenderProgress&) const
{
    return progressAnimationInterval;
}

double RenderThemeJava::animationDurationForProgressBar(RenderProgress&) const
{
    return progressAnimationInterval * progressAnimationFrames * 2; // "2" for back and forth;
}

bool RenderThemeJava::paintProgressBar(const RenderObject&o, const PaintInfo& i, const IntRect& rect)
{
    return paintWidget(JNI_EXPAND(PROGRESS_BAR), o, i, rect);
}
#endif

#if ENABLE(METER_ELEMENT)
bool RenderThemeJava::supportsMeter(ControlPart part) const
{
#if ENABLE(PROGRESS_ELEMENT)
    if (part == ProgressBarPart) {
        return true;
    }
#endif
    return (part == MeterPart);
}

bool RenderThemeJava::paintMeter(const RenderObject&o, const PaintInfo& i, const IntRect& rect)
{
    return paintWidget(JNI_EXPAND(METER), o, i, rect);
}
#endif

void RenderThemeJava::setCheckboxSize(RenderStyle& style) const
{
    setRadioSize(style);
}

bool RenderThemeJava::paintCheckbox(const RenderObject&o, const PaintInfo& i, const IntRect& rect)
{
    return paintWidget(JNI_EXPAND(CHECK_BOX), o, i, rect);
}

void RenderThemeJava::setRadioSize(RenderStyle& style) const
{
    // If the width and height are both specified, then we have nothing to do.
    if ((!style.width().isIntrinsicOrAuto() && !style.height().isAuto())) {
        return;
    }

    ASSERT(s_jTheme);

    JNIEnv* env = WebCore_GetJavaEnv();

    static jmethodID mid = env->GetMethodID(getJRenderThemeClass(), "getRadioButtonSize", "()I");
    ASSERT(mid);

    int radioRadius = env->CallIntMethod((jobject)*s_jTheme, mid);
    CheckAndClearException(env);

    if (style.width().isIntrinsicOrAuto()) {
        style.setWidth(Length(radioRadius, Fixed));
    }

    if (style.height().isAuto()) {
        style.setHeight(Length(radioRadius, Fixed));
    }
}

bool RenderThemeJava::paintRadio(const RenderObject&o, const PaintInfo& i, const IntRect& rect)
{
    return paintWidget(JNI_EXPAND(RADIO_BUTTON), o, i, rect);
}

bool RenderThemeJava::paintButton(const RenderObject&o, const PaintInfo& i, const IntRect& rect)
{
    return paintWidget(JNI_EXPAND(BUTTON), o, i, rect);
}

void RenderThemeJava::adjustTextFieldStyle(StyleResolver&, RenderStyle&, const Element*) const
{
    notImplemented();
}

bool RenderThemeJava::paintTextField(const RenderObject&o, const PaintInfo& i, const FloatRect& rect)
{
    return paintWidget(JNI_EXPAND(TEXT_FIELD), o, i, rect);
}

void RenderThemeJava::adjustSearchFieldStyle(StyleResolver&, RenderStyle&, const Element*) const
{
    notImplemented();
}

bool RenderThemeJava::paintSearchField(const RenderObject&o, const PaintInfo& i, const IntRect& rect)
{
    return paintWidget(JNI_EXPAND(TEXT_FIELD), o, i, rect);
}

void RenderThemeJava::adjustTextAreaStyle(StyleResolver&, RenderStyle& style, const Element*) const
{
    if (style.paddingTop().isIntrinsicOrAuto())
        style.setPaddingTop(Length(1, Fixed));
    if (style.paddingBottom().isIntrinsicOrAuto())
        style.setPaddingBottom(Length(1, Fixed));
}

bool RenderThemeJava::paintTextArea(const RenderObject&o, const PaintInfo& i, const FloatRect& r)
{
    return paintTextField(o, i, r);
}

void RenderThemeJava::adjustButtonStyle(StyleResolver&, RenderStyle& style, const Element*) const
{
    if (style.appearance() == PushButtonPart) {
        // Ignore line-height.
        style.setLineHeight(RenderStyle::initialLineHeight());
    }
}

enum JavaControlSize {
    JavaRegularControlSize, // The control is sized as regular.
    JavaSmallControlSize,   // The control has a smaller size.
    JavaMiniControlSize     // The control has a smaller size than JavaSmallControlSize.
};

static float systemFontSizeForControlSize(JavaControlSize controlSize)
{
    static float sizes[] = { 16.0f, 13.0f, 10.0f };

    return sizes[controlSize];
}

void RenderThemeJava::updateCachedSystemFontDescription(CSSValueID propId, FontCascadeDescription& fontDescription) const
{
    // This logic owes much to RenderThemeSafari.cpp.
    static FontCascadeDescription systemFont;
    static FontCascadeDescription smallSystemFont;
    static FontCascadeDescription menuFont;
    static FontCascadeDescription labelFont;
    static FontCascadeDescription miniControlFont;
    static FontCascadeDescription smallControlFont;
    static FontCascadeDescription controlFont;

    FontCascadeDescription* cachedDesc;
    float fontSize = 0;
    switch (propId) {
        case CSSValueSmallCaption:
            cachedDesc = &smallSystemFont;
            if (!smallSystemFont.isAbsoluteSize())
                fontSize = systemFontSizeForControlSize(JavaSmallControlSize);
            break;
        case CSSValueMenu:
            cachedDesc = &menuFont;
            if (!menuFont.isAbsoluteSize())
                fontSize = systemFontSizeForControlSize(JavaRegularControlSize);
            break;
        case CSSValueStatusBar:
            cachedDesc = &labelFont;
            if (!labelFont.isAbsoluteSize())
                fontSize = 10.0f;
            break;
        case CSSValueWebkitMiniControl:
            cachedDesc = &miniControlFont;
            if (!miniControlFont.isAbsoluteSize())
                fontSize = systemFontSizeForControlSize(JavaMiniControlSize);
            break;
        case CSSValueWebkitSmallControl:
            cachedDesc = &smallControlFont;
            if (!smallControlFont.isAbsoluteSize())
                fontSize = systemFontSizeForControlSize(JavaSmallControlSize);
            break;
        case CSSValueWebkitControl:
            cachedDesc = &controlFont;
            if (!controlFont.isAbsoluteSize())
                fontSize = systemFontSizeForControlSize(JavaRegularControlSize);
            break;
        default:
            cachedDesc = &systemFont;
            if (!systemFont.isAbsoluteSize())
                fontSize = 13.0f;
    }

    if (fontSize) {
        cachedDesc->setIsAbsoluteSize(true);
        // cachedDesc->setGenericFamily(FontCascadeDescription::NoFamily);
        //cachedDesc->setOneFamily("Lucida Grande");
        cachedDesc->setOneFamily("Tahoma");
        cachedDesc->setSpecifiedSize(fontSize);
        cachedDesc->setWeight(normalWeightValue());
        cachedDesc->setItalic(normalItalicValue());
    }
    fontDescription = *cachedDesc;
}

void RenderThemeJava::adjustSliderTrackStyle(StyleResolver& selector, RenderStyle& style, const Element* element) const
{
    //utatodo: we need to measure the control in Java theme.
    RenderTheme::adjustSliderTrackStyle(selector, style, element);
}

bool RenderThemeJava::paintSliderTrack(const RenderObject&object, const PaintInfo& info, const IntRect& rect)
{
    return paintWidget(JNI_EXPAND(SLIDER), object, info, rect);
}

void getSliderThumbSize(jint sliderType, int *width, int *height)
{
    JNIEnv* env = WebCore_GetJavaEnv();
    JGClass cls = JLClass(env->FindClass(RENDER_MEDIA_CONTROLS_CLASS_NAME));
    ASSERT(cls);

    jmethodID mid = env->GetStaticMethodID(cls, "fwkGetSliderThumbSize", "(I)I");
    ASSERT(mid);

    jint size = env->CallStaticIntMethod(cls, mid, sliderType);
    CheckAndClearException(env);
    *width = (size >> 16) & 0xFFFF;
    *height = size & 0xFFFF;
}

//utatodo: we need to measure the control in Java theme, do not make it const
const int sliderThumbWidth = 17;
const int sliderThumbHeight = 17;

void RenderThemeJava::adjustSliderThumbSize(RenderStyle& style, const Element*) const
{
    ControlPart part = style.appearance();
#if ENABLE(VIDEO)
    if (part == SliderThumbVerticalPart || part == SliderThumbHorizontalPart)
#endif
    {
        style.setWidth(Length(sliderThumbHeight, Fixed));
        style.setHeight(Length(sliderThumbWidth, Fixed));
    }
#if ENABLE(VIDEO)
    else if (part == MediaSliderThumbPart) {
        static int timeWidth = 0;
        static int timeHeight;
        if (timeWidth == 0) {
            getSliderThumbSize(JNI_EXPAND_MEDIA(SLIDER_TYPE_TIME), &timeWidth, &timeHeight);
        }
        style.setWidth(Length(timeWidth, Fixed));
        style.setHeight(Length(timeHeight, Fixed));
    } else if (part == MediaVolumeSliderThumbPart) {
        static int volumeWidth = 0;
        static int volumeHeight;
        if (volumeWidth == 0) {
            getSliderThumbSize(JNI_EXPAND_MEDIA(SLIDER_TYPE_VOLUME), &volumeWidth, &volumeHeight);
        }
        style.setWidth(Length(volumeWidth, Fixed));
        style.setHeight(Length(volumeHeight, Fixed));
    }
#endif
}

bool RenderThemeJava::paintSliderThumb(const RenderObject&, const PaintInfo&, const IntRect&)
{
    // We've already painted it in paintSliderTrack(), no need to do anything here.
    return false;
}

void RenderThemeJava::adjustMenuListStyle(StyleResolver&, RenderStyle& style, const Element*) const
{
    // Add in the padding that we'd like to use.
    style.setPaddingRight(Length(20.0f + style.paddingRight().value(), Fixed));
    style.setPaddingLeft(Length(2.0f + style.paddingLeft().value(), Fixed));
}

bool RenderThemeJava::paintMenuList(const RenderObject& o, const PaintInfo& i, const FloatRect& rect)
{
    return paintWidget(JNI_EXPAND(MENU_LIST), o, i, rect);
}

void RenderThemeJava::adjustMenuListButtonStyle(StyleResolver& selector, RenderStyle& style, const Element* e) const
{
    style.resetBorderRadius();
    adjustMenuListStyle(selector, style, e);
}

bool RenderThemeJava::paintMenuListButtonDecorations(const RenderBox& o, const PaintInfo& i, const FloatRect& r)
{
    IntRect rect(r.x() + r.width(), r.y(), r.height(), r.height());

    return paintWidget(JNI_EXPAND(MENU_LIST_BUTTON), o, i, rect);
}

bool RenderThemeJava::supportsFocusRing(const RenderStyle& style) const
{
    if (!style.hasAppearance())
        return false;

    switch (style.appearance()) {
    case TextFieldPart:
    case TextAreaPart:
    case ButtonPart:
    case CheckboxPart:
    case RadioPart:
    case MenulistPart:
        return true;
    default:
        return RenderTheme::supportsFocusRing(style);
    }
}

Color RenderThemeJava::getSelectionColor(int index) const
{
    JNIEnv* env = WebCore_GetJavaEnv();
    ASSERT(env);
    ASSERT(s_jTheme);

    static jmethodID mid = env->GetMethodID(getJRenderThemeClass(), "getSelectionColor", "(I)I");
    ASSERT(mid);

    jint c = env->CallIntMethod((jobject)*s_jTheme, mid, index);
    CheckAndClearException(env);

    return Color(c);
}

Color RenderThemeJava::platformActiveSelectionBackgroundColor() const
{
    return getSelectionColor(JNI_EXPAND(BACKGROUND));
}

Color RenderThemeJava::platformInactiveSelectionBackgroundColor() const
{
    return platformActiveSelectionBackgroundColor();
}

Color RenderThemeJava::platformActiveSelectionForegroundColor() const
{
    return getSelectionColor(JNI_EXPAND(FOREGROUND));
}

Color RenderThemeJava::platformInactiveSelectionForegroundColor() const
{
    return platformActiveSelectionForegroundColor();
}

#if ENABLE(VIDEO)
String RenderThemeJava::mediaControlsScript()
{
    StringBuilder scriptBuilder;
    scriptBuilder.append(mediaControlsLocalizedStringsJavaScript, sizeof(mediaControlsLocalizedStringsJavaScript));
    scriptBuilder.append(mediaControlsBaseJavaScript, sizeof(mediaControlsBaseJavaScript));
    scriptBuilder.append(mediaControlsGtkJavaScript, sizeof(mediaControlsGtkJavaScript));
    return scriptBuilder.toString();
}

String RenderThemeJava::extraMediaControlsStyleSheet()
{
    return String(mediaControlsGtkUserAgentStyleSheet, sizeof(mediaControlsGtkUserAgentStyleSheet));
}

String RenderThemeJava::formatMediaControlsCurrentTime(float, float) const
{
    return "";
}

String RenderThemeJava::formatMediaControlsRemainingTime(float currentTime, float duration) const
{
    return formatMediaControlsTime(currentTime) + "/" + formatMediaControlsTime(duration);
}

/*
bool RenderThemeJava::paintMediaFullscreenButton(const RenderObject& o, const PaintInfo& paintInfo, const IntRect &r);
*/

bool RenderThemeJava::paintMediaPlayButton(const RenderObject& o, const PaintInfo& paintInfo, const IntRect& r)
{
    auto mediaElement = parentMediaElement(o);
    if (mediaElement == nullptr)
        return false;

    // readyState can be NETWORK_EMPTY if preload is NONE
    jint type = mediaElement->readyState() == HTMLMediaElementEnums::ReadyState::HAVE_NOTHING
                    ? JNI_EXPAND_MEDIA(DISABLED_PLAY_BUTTON)
                    : mediaElement->paused()
                        ? JNI_EXPAND_MEDIA(PLAY_BUTTON)
                        : JNI_EXPAND_MEDIA(PAUSE_BUTTON);
    return paintMediaControl(type, o, paintInfo, r);
}

bool RenderThemeJava::paintMediaMuteButton(const RenderObject&o, const PaintInfo& paintInfo, const IntRect& r)
{
    auto mediaElement = parentMediaElement(o);
    if (mediaElement == nullptr)
        return false;

    jint type = !mediaElement->hasAudio()
                    ? JNI_EXPAND_MEDIA(DISABLED_MUTE_BUTTON)
                    : mediaElement->muted()
                        ? JNI_EXPAND_MEDIA(UNMUTE_BUTTON)
                        : JNI_EXPAND_MEDIA(MUTE_BUTTON);
    return paintMediaControl(type, o, paintInfo, r);
}

/*
bool RenderThemeJava::paintMediaSeekBackButton(const RenderObject& o, const PaintInfo& paintInfo, const IntRect &r);
bool RenderThemeJava::paintMediaSeekForwardButton(const RenderObject& o, const PaintInfo& paintInfo, const IntRect &r);
*/

bool RenderThemeJava::paintMediaSliderTrack(const RenderObject&o, const PaintInfo& paintInfo, const IntRect& r)
{
    auto mediaElement = parentMediaElement(o);
    if (mediaElement == nullptr)
        return false;

    Ref<TimeRanges> timeRanges = mediaElement->buffered();

    paintInfo.context().platformContext()->rq().freeSpace(4
        + 4                 // number of timeRange pairs
        + timeRanges->length() * 4 *2   // timeRange pairs
        + 4 + 4             // duration and currentTime
        + 4 + 4 + 4 + 4     // x, y, w, h
        )
    << (jint)com_sun_webkit_graphics_GraphicsDecoder_RENDERMEDIA_TIMETRACK
    << (jint)timeRanges->length();

    //utatodo: need [double] support
    for (unsigned i = 0; i < timeRanges->length(); i++) {
        paintInfo.context().platformContext()->rq()
        << (jfloat)timeRanges->start(i).releaseReturnValue() << (jfloat)timeRanges->end(i).releaseReturnValue();
    }

    paintInfo.context().platformContext()->rq()
    << (jfloat)mediaElement->duration()
    << (jfloat)mediaElement->currentTime()
    << (jint)r.x() <<  (jint)r.y() << (jint)r.width() << (jint)r.height();
    return true;
}

bool RenderThemeJava::paintMediaSliderThumb(const RenderObject& o, const PaintInfo& paintInfo, const IntRect& r)
{
    return paintMediaControl(JNI_EXPAND_MEDIA(TIME_SLIDER_THUMB), o, paintInfo, r);
}

bool RenderThemeJava::paintMediaVolumeSliderContainer(const RenderObject& o, const PaintInfo& paintInfo, const IntRect& r)
{
    return paintMediaControl(JNI_EXPAND_MEDIA(VOLUME_CONTAINER), o, paintInfo, r);
}

bool RenderThemeJava::paintMediaVolumeSliderTrack(const RenderObject& o, const PaintInfo& paintInfo, const IntRect& r)
{
    auto mediaElement = parentMediaElement(o);
    if (mediaElement == nullptr)
        return false;

    paintInfo.context().platformContext()->rq().freeSpace(28)
    << (jint)com_sun_webkit_graphics_GraphicsDecoder_RENDERMEDIA_VOLUMETRACK
    << (jfloat)mediaElement->volume()
    << (jint)(mediaElement->hasAudio() && !mediaElement->muted() ? 0 : 1)   // muted
    << (jint)r.x() <<  (jint)r.y() << (jint)r.width() << (jint)r.height();
    return true;

}

bool RenderThemeJava::paintMediaVolumeSliderThumb(const RenderObject& object, const PaintInfo& paintInfo, const IntRect& rect)
{
    return paintMediaControl(JNI_EXPAND_MEDIA(VOLUME_THUMB), object, paintInfo, rect);
}

/*
bool RenderThemeJava::paintMediaRewindButton(const RenderObject& o, const PaintInfo& paintInfo, const IntRect &r);
bool RenderThemeJava::paintMediaReturnToRealtimeButton(const RenderObject& o, const PaintInfo& paintInfo, const IntRect &r);
bool RenderThemeJava::paintMediaToggleClosedCaptionsButton(const RenderObject& o, const PaintInfo& paintInfo, const IntRect &r);
*/

bool RenderThemeJava::paintMediaControlsBackground(const RenderObject&, const PaintInfo&, const IntRect&)
{
//    return paintMediaControl(JNI_EXPAND_MEDIA(BACKGROUND), o, paintInfo, r);
    return true;
}

bool RenderThemeJava::paintMediaCurrentTime(const RenderObject&, const PaintInfo&, const IntRect&)
{
//    return paintMediaControl(JNI_EXPAND_MEDIA(CURRENT_TIME), o, paintInfo, r);
    return true;
}

bool RenderThemeJava::paintMediaTimeRemaining(const RenderObject&, const PaintInfo&, const IntRect&)
{
//    return paintMediaControl(JNI_EXPAND_MEDIA(REMAINING_TIME), o, paintInfo, r);
    return true;
}

bool RenderThemeJava::paintMediaControl(jint type, const RenderObject&, const PaintInfo& paintInfo, const IntRect& r)
{
    paintInfo.context().platformContext()->rq().freeSpace(24)
    << (jint)com_sun_webkit_graphics_GraphicsDecoder_RENDERMEDIACONTROL
    << type << (jint)r.x() <<  (jint)r.y()
    << (jint)r.width() << (jint)r.height();

    return true;
}


#undef JNI_EXPAND_MEDIA

#endif  // ENABLE(VIDEO)

}

#undef JNI_EXPAND
<|MERGE_RESOLUTION|>--- conflicted
+++ resolved
@@ -187,11 +187,7 @@
     JNIEnv* env = WebCore_GetJavaEnv();
 
     WTF::Vector<jbyte> extParams;
-<<<<<<< HEAD
-    if (JNI_EXPAND(SLIDER) == widgetIndex) {
-=======
     if (JNI_EXPAND(SLIDER) == widgetIndex && is<RenderSlider>(object)) {
->>>>>>> b89bdf84
         HTMLInputElement& input = downcast<RenderSlider>(object).element();
 
         extParams.grow(sizeof(jint) + 3 * sizeof(jfloat));
@@ -217,24 +213,6 @@
         if (is<RenderProgress>(object)) {
             RenderProgress& renderProgress = downcast<RenderProgress>(object);
 
-<<<<<<< HEAD
-        extParams.grow(sizeof(jint) + 3*sizeof(jfloat));
-        jbyte *data = extParams.data();
-        auto isDeterminate = jint(renderProgress.isDeterminate() ? 1 : 0);
-        memcpy(data, &isDeterminate, sizeof(isDeterminate));
-        data += sizeof(jint);
-
-        auto position = jfloat(renderProgress.position());
-        memcpy(data, &position, sizeof(position));
-        data += sizeof(jfloat);
-
-        auto animationProgress = jfloat(renderProgress.animationProgress());
-        memcpy(data, &animationProgress, sizeof(animationProgress));
-        data += sizeof(jfloat);
-
-        auto animationStartTime = jfloat(renderProgress.animationStartTime());
-        memcpy(data, &animationStartTime, sizeof(animationStartTime));
-=======
             extParams.grow(sizeof(jint) + 3*sizeof(jfloat));
             jbyte *data = extParams.data();
             auto isDeterminate = jint(renderProgress.isDeterminate() ? 1 : 0);
@@ -252,7 +230,6 @@
             auto animationStartTime = jfloat(renderProgress.animationStartTime());
             memcpy(data, &animationStartTime, sizeof(animationStartTime));
         }
->>>>>>> b89bdf84
 #endif
 #if ENABLE(METER_ELEMENT)
     } else if (JNI_EXPAND(METER) == widgetIndex) {
