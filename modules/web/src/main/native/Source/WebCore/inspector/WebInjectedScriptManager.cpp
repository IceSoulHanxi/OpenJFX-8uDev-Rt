/*
 * Copyright (C) 2013 Apple Inc. All rights reserved.
 *
 * Redistribution and use in source and binary forms, with or without
 * modification, are permitted provided that the following conditions
 * are met:
 * 1. Redistributions of source code must retain the above copyright
 *    notice, this list of conditions and the following disclaimer.
 * 2. Redistributions in binary form must reproduce the above copyright
 *    notice, this list of conditions and the following disclaimer in the
 *    documentation and/or other materials provided with the distribution.
 *
 * THIS SOFTWARE IS PROVIDED BY APPLE INC. ``AS IS'' AND ANY
 * EXPRESS OR IMPLIED WARRANTIES, INCLUDING, BUT NOT LIMITED TO, THE
 * IMPLIED WARRANTIES OF MERCHANTABILITY AND FITNESS FOR A PARTICULAR
 * PURPOSE ARE DISCLAIMED.  IN NO EVENT SHALL APPLE INC. OR
 * CONTRIBUTORS BE LIABLE FOR ANY DIRECT, INDIRECT, INCIDENTAL, SPECIAL,
 * EXEMPLARY, OR CONSEQUENTIAL DAMAGES (INCLUDING, BUT NOT LIMITED TO,
 * PROCUREMENT OF SUBSTITUTE GOODS OR SERVICES; LOSS OF USE, DATA, OR
 * PROFITS; OR BUSINESS INTERRUPTION) HOWEVER CAUSED AND ON ANY THEORY
 * OF LIABILITY, WHETHER IN CONTRACT, STRICT LIABILITY, OR TORT
 * (INCLUDING NEGLIGENCE OR OTHERWISE) ARISING IN ANY WAY OUT OF THE USE
 * OF THIS SOFTWARE, EVEN IF ADVISED OF THE POSSIBILITY OF SUCH DAMAGE.
 */

#include "config.h"
#include "WebInjectedScriptManager.h"

#include "CommandLineAPIModule.h"
#include "ScriptState.h"

using namespace Inspector;

namespace WebCore {

WebInjectedScriptManager::WebInjectedScriptManager(InspectorEnvironment& environment, PassRefPtr<InjectedScriptHost> host)
    : InjectedScriptManager(environment, host)
    , m_commandLineAPIHost(CommandLineAPIHost::create())
{
}

void WebInjectedScriptManager::disconnect()
{
    InjectedScriptManager::disconnect();

    m_commandLineAPIHost->disconnect();
    m_commandLineAPIHost = nullptr;
}

void WebInjectedScriptManager::didCreateInjectedScript(InjectedScript injectedScript)
{
    CommandLineAPIModule::injectIfNeeded(this, injectedScript);
}

void WebInjectedScriptManager::discardInjectedScriptsFor(DOMWindow* window)
{
    if (m_scriptStateToId.isEmpty())
        return;

    Vector<long> idsToRemove;
    for (const auto& it : m_idToInjectedScript) {
        JSC::ExecState* scriptState = it.value.scriptState();
<<<<<<< HEAD
        // JDK-8164960
=======
        // JDK-8164076
>>>>>>> c57e476f
        if (scriptState == nullptr || window != domWindowFromExecState(scriptState))
            continue;
        m_scriptStateToId.remove(scriptState);
        idsToRemove.append(it.key);
    }

    for (size_t i = 0; i < idsToRemove.size(); i++)
        m_idToInjectedScript.remove(idsToRemove[i]);

    // Now remove script states that have id but no injected script.
    Vector<JSC::ExecState*> scriptStatesToRemove;
    for (const auto& it : m_scriptStateToId) {
        JSC::ExecState* scriptState = it.key;
        if (window == domWindowFromExecState(scriptState))
            scriptStatesToRemove.append(scriptState);
    }

    for (size_t i = 0; i < scriptStatesToRemove.size(); i++)
        m_scriptStateToId.remove(scriptStatesToRemove[i]);
}

} // namespace WebCore<|MERGE_RESOLUTION|>--- conflicted
+++ resolved
@@ -60,11 +60,7 @@
     Vector<long> idsToRemove;
     for (const auto& it : m_idToInjectedScript) {
         JSC::ExecState* scriptState = it.value.scriptState();
-<<<<<<< HEAD
-        // JDK-8164960
-=======
         // JDK-8164076
->>>>>>> c57e476f
         if (scriptState == nullptr || window != domWindowFromExecState(scriptState))
             continue;
         m_scriptStateToId.remove(scriptState);
