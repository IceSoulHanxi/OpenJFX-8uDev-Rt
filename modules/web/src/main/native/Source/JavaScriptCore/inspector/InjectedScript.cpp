/*
 * Copyright (C) 2013 Apple Inc. All rights reserved.
 * Copyright (C) 2012 Google Inc. All rights reserved.
 *
 * Redistribution and use in source and binary forms, with or without
 * modification, are permitted provided that the following conditions are
 * met:
 *
 *     * Redistributions of source code must retain the above copyright
 * notice, this list of conditions and the following disclaimer.
 *     * Redistributions in binary form must reproduce the above
 * copyright notice, this list of conditions and the following disclaimer
 * in the documentation and/or other materials provided with the
 * distribution.
 *     * Neither the name of Google Inc. nor the names of its
 * contributors may be used to endorse or promote products derived from
 * this software without specific prior written permission.
 *
 * THIS SOFTWARE IS PROVIDED BY THE COPYRIGHT HOLDERS AND CONTRIBUTORS
 * "AS IS" AND ANY EXPRESS OR IMPLIED WARRANTIES, INCLUDING, BUT NOT
 * LIMITED TO, THE IMPLIED WARRANTIES OF MERCHANTABILITY AND FITNESS FOR
 * A PARTICULAR PURPOSE ARE DISCLAIMED. IN NO EVENT SHALL THE COPYRIGHT
 * OWNER OR CONTRIBUTORS BE LIABLE FOR ANY DIRECT, INDIRECT, INCIDENTAL,
 * SPECIAL, EXEMPLARY, OR CONSEQUENTIAL DAMAGES (INCLUDING, BUT NOT
 * LIMITED TO, PROCUREMENT OF SUBSTITUTE GOODS OR SERVICES; LOSS OF USE,
 * DATA, OR PROFITS; OR BUSINESS INTERRUPTION) HOWEVER CAUSED AND ON ANY
 * THEORY OF LIABILITY, WHETHER IN CONTRACT, STRICT LIABILITY, OR TORT
 * (INCLUDING NEGLIGENCE OR OTHERWISE) ARISING IN ANY WAY OUT OF THE USE
 * OF THIS SOFTWARE, EVEN IF ADVISED OF THE POSSIBILITY OF SUCH DAMAGE.
 */

#include "config.h"
#include "InjectedScript.h"

#include "InspectorValues.h"
#include "JSCInlines.h"
#include "ScriptFunctionCall.h"
#include "ScriptObject.h"
#include <wtf/text/WTFString.h>

using Inspector::Protocol::Array;

namespace Inspector {

InjectedScript::InjectedScript()
    : InjectedScriptBase(ASCIILiteral("InjectedScript"))
{
}

InjectedScript::InjectedScript(Deprecated::ScriptObject injectedScriptObject, InspectorEnvironment* environment)
    : InjectedScriptBase(ASCIILiteral("InjectedScript"), injectedScriptObject, environment)
{
}

InjectedScript::~InjectedScript()
{
}

void InjectedScript::evaluate(ErrorString& errorString, const String& expression, const String& objectGroup, bool includeCommandLineAPI, bool returnByValue, bool generatePreview, bool saveResult, RefPtr<Inspector::Protocol::Runtime::RemoteObject>* result, Inspector::Protocol::OptOutput<bool>* wasThrown, Inspector::Protocol::OptOutput<int>* savedResultIndex)
{
    Deprecated::ScriptFunctionCall function(injectedScriptObject(), ASCIILiteral("evaluate"), inspectorEnvironment()->functionCallHandler());
    function.appendArgument(expression);
    function.appendArgument(objectGroup);
    function.appendArgument(includeCommandLineAPI);
    function.appendArgument(returnByValue);
    function.appendArgument(generatePreview);
    function.appendArgument(saveResult);
    makeEvalCall(errorString, function, result, wasThrown, savedResultIndex);
}

void InjectedScript::callFunctionOn(ErrorString& errorString, const String& objectId, const String& expression, const String& arguments, bool returnByValue, bool generatePreview, RefPtr<Inspector::Protocol::Runtime::RemoteObject>* result, Inspector::Protocol::OptOutput<bool>* wasThrown)
{
    Deprecated::ScriptFunctionCall function(injectedScriptObject(), ASCIILiteral("callFunctionOn"), inspectorEnvironment()->functionCallHandler());
    function.appendArgument(objectId);
    function.appendArgument(expression);
    function.appendArgument(arguments);
    function.appendArgument(returnByValue);
    function.appendArgument(generatePreview);
    makeEvalCall(errorString, function, result, wasThrown);
}

void InjectedScript::evaluateOnCallFrame(ErrorString& errorString, const Deprecated::ScriptValue& callFrames, const String& callFrameId, const String& expression, const String& objectGroup, bool includeCommandLineAPI, bool returnByValue, bool generatePreview, bool saveResult, RefPtr<Inspector::Protocol::Runtime::RemoteObject>* result, Inspector::Protocol::OptOutput<bool>* wasThrown, Inspector::Protocol::OptOutput<int>* savedResultIndex)
{
    Deprecated::ScriptFunctionCall function(injectedScriptObject(), ASCIILiteral("evaluateOnCallFrame"), inspectorEnvironment()->functionCallHandler());
    function.appendArgument(callFrames);
    function.appendArgument(callFrameId);
    function.appendArgument(expression);
    function.appendArgument(objectGroup);
    function.appendArgument(includeCommandLineAPI);
    function.appendArgument(returnByValue);
    function.appendArgument(generatePreview);
    function.appendArgument(saveResult);
    makeEvalCall(errorString, function, result, wasThrown, savedResultIndex);
}

void InjectedScript::getFunctionDetails(ErrorString& errorString, const String& functionId, RefPtr<Inspector::Protocol::Debugger::FunctionDetails>* result)
{
    Deprecated::ScriptFunctionCall function(injectedScriptObject(), ASCIILiteral("getFunctionDetails"), inspectorEnvironment()->functionCallHandler());
    function.appendArgument(functionId);

    RefPtr<InspectorValue> resultValue;
    makeCall(function, &resultValue);
    if (!resultValue || resultValue->type() != InspectorValue::Type::Object) {
        if (!resultValue->asString(errorString))
            errorString = ASCIILiteral("Internal error");
        return;
    }

    *result = BindingTraits<Inspector::Protocol::Debugger::FunctionDetails>::runtimeCast(WTF::move(resultValue));
}

void InjectedScript::getProperties(ErrorString& errorString, const String& objectId, bool ownProperties, bool generatePreview, RefPtr<Array<Inspector::Protocol::Runtime::PropertyDescriptor>>* properties)
{
    Deprecated::ScriptFunctionCall function(injectedScriptObject(), ASCIILiteral("getProperties"), inspectorEnvironment()->functionCallHandler());
    function.appendArgument(objectId);
    function.appendArgument(ownProperties);
    function.appendArgument(generatePreview);

    RefPtr<InspectorValue> result;
    makeCall(function, &result);
    if (!result || result->type() != InspectorValue::Type::Array) {
        errorString = ASCIILiteral("Internal error");
        return;
    }

    *properties = BindingTraits<Array<Inspector::Protocol::Runtime::PropertyDescriptor>>::runtimeCast(WTF::move(result));
}

void InjectedScript::getDisplayableProperties(ErrorString& errorString, const String& objectId, bool generatePreview, RefPtr<Array<Inspector::Protocol::Runtime::PropertyDescriptor>>* properties)
{
    Deprecated::ScriptFunctionCall function(injectedScriptObject(), ASCIILiteral("getDisplayableProperties"), inspectorEnvironment()->functionCallHandler());
    function.appendArgument(objectId);
    function.appendArgument(generatePreview);

    RefPtr<InspectorValue> result;
    makeCall(function, &result);
    if (!result || result->type() != InspectorValue::Type::Array) {
        errorString = ASCIILiteral("Internal error");
        return;
    }

    *properties = BindingTraits<Array<Inspector::Protocol::Runtime::PropertyDescriptor>>::runtimeCast(WTF::move(result));
}

void InjectedScript::getInternalProperties(ErrorString& errorString, const String& objectId, bool generatePreview, RefPtr<Array<Inspector::Protocol::Runtime::InternalPropertyDescriptor>>* properties)
{
    Deprecated::ScriptFunctionCall function(injectedScriptObject(), ASCIILiteral("getInternalProperties"), inspectorEnvironment()->functionCallHandler());
    function.appendArgument(objectId);
    function.appendArgument(generatePreview);

    RefPtr<InspectorValue> result;
    makeCall(function, &result);
    if (!result || result->type() != InspectorValue::Type::Array) {
        errorString = ASCIILiteral("Internal error");
        return;
    }

    auto array = BindingTraits<Array<Inspector::Protocol::Runtime::InternalPropertyDescriptor>>::runtimeCast(WTF::move(result));
    *properties = array->length() > 0 ? array : nullptr;
}

void InjectedScript::getCollectionEntries(ErrorString& errorString, const String& objectId, const String& objectGroup, int startIndex, int numberToFetch, RefPtr<Protocol::Array<Protocol::Runtime::CollectionEntry>>* entries)
{
    Deprecated::ScriptFunctionCall function(injectedScriptObject(), ASCIILiteral("getCollectionEntries"), inspectorEnvironment()->functionCallHandler());
    function.appendArgument(objectId);
    function.appendArgument(objectGroup);
    function.appendArgument(startIndex);
    function.appendArgument(numberToFetch);

    RefPtr<InspectorValue> result;
    makeCall(function, &result);
    if (!result || result->type() != InspectorValue::Type::Array) {
        errorString = ASCIILiteral("Internal error");
        return;
    }

    *entries = BindingTraits<Array<Protocol::Runtime::CollectionEntry>>::runtimeCast(WTF::move(result));
}

void InjectedScript::saveResult(ErrorString& errorString, const String& callArgumentJSON, Inspector::Protocol::OptOutput<int>* savedResultIndex)
{
    Deprecated::ScriptFunctionCall function(injectedScriptObject(), ASCIILiteral("saveResult"), inspectorEnvironment()->functionCallHandler());
    function.appendArgument(callArgumentJSON);

    RefPtr<InspectorValue> result;
    makeCall(function, &result);
    if (!result || result->type() != InspectorValue::Type::Integer) {
        errorString = ASCIILiteral("Internal error");
        return;
    }

    int savedResultIndexInt = 0;
    if (result->asInteger(savedResultIndexInt) && savedResultIndexInt > 0)
        *savedResultIndex = savedResultIndexInt;
}

Ref<Array<Inspector::Protocol::Debugger::CallFrame>> InjectedScript::wrapCallFrames(const Deprecated::ScriptValue& callFrames)
{
    ASSERT(!hasNoValue());
    Deprecated::ScriptFunctionCall function(injectedScriptObject(), ASCIILiteral("wrapCallFrames"), inspectorEnvironment()->functionCallHandler());
    function.appendArgument(callFrames);

    bool hadException = false;
    Deprecated::ScriptValue callFramesValue = callFunctionWithEvalEnabled(function, hadException);
    ASSERT(!hadException);
    RefPtr<InspectorValue> result = callFramesValue.toInspectorValue(scriptState());
    if (result->type() == InspectorValue::Type::Array)
        return BindingTraits<Array<Inspector::Protocol::Debugger::CallFrame>>::runtimeCast(WTF::move(result)).releaseNonNull();

    return Array<Inspector::Protocol::Debugger::CallFrame>::create();
}

RefPtr<Inspector::Protocol::Runtime::RemoteObject> InjectedScript::wrapObject(const Deprecated::ScriptValue& value, const String& groupName, bool generatePreview) const
{
    ASSERT(!hasNoValue());
    Deprecated::ScriptFunctionCall wrapFunction(injectedScriptObject(), ASCIILiteral("wrapObject"), inspectorEnvironment()->functionCallHandler());
    wrapFunction.appendArgument(value);
    wrapFunction.appendArgument(groupName);
    wrapFunction.appendArgument(hasAccessToInspectedScriptState());
    wrapFunction.appendArgument(generatePreview);

    bool hadException = false;
    Deprecated::ScriptValue r = callFunctionWithEvalEnabled(wrapFunction, hadException);
    if (hadException)
        return nullptr;

    RefPtr<InspectorObject> resultObject;
    bool castSucceeded = r.toInspectorValue(scriptState())->asObject(resultObject);
    ASSERT_UNUSED(castSucceeded, castSucceeded);

    return BindingTraits<Inspector::Protocol::Runtime::RemoteObject>::runtimeCast(resultObject);
}

RefPtr<Inspector::Protocol::Runtime::RemoteObject> InjectedScript::wrapTable(const Deprecated::ScriptValue& table, const Deprecated::ScriptValue& columns) const
{
    ASSERT(!hasNoValue());
    Deprecated::ScriptFunctionCall wrapFunction(injectedScriptObject(), ASCIILiteral("wrapTable"), inspectorEnvironment()->functionCallHandler());
    wrapFunction.appendArgument(hasAccessToInspectedScriptState());
    wrapFunction.appendArgument(table);
    if (columns.hasNoValue())
        wrapFunction.appendArgument(false);
    else
        wrapFunction.appendArgument(columns);

    bool hadException = false;
    Deprecated::ScriptValue r = callFunctionWithEvalEnabled(wrapFunction, hadException);
    if (hadException)
        return nullptr;

    RefPtr<InspectorObject> resultObject;
    bool castSucceeded = r.toInspectorValue(scriptState())->asObject(resultObject);
    ASSERT_UNUSED(castSucceeded, castSucceeded);

    return BindingTraits<Inspector::Protocol::Runtime::RemoteObject>::runtimeCast(resultObject);
}

void InjectedScript::setExceptionValue(const Deprecated::ScriptValue& value)
{
    ASSERT(!hasNoValue());
    Deprecated::ScriptFunctionCall function(injectedScriptObject(), ASCIILiteral("setExceptionValue"), inspectorEnvironment()->functionCallHandler());
    function.appendArgument(value);
    RefPtr<InspectorValue> result;
    makeCall(function, &result);
}

void InjectedScript::clearExceptionValue()
{
    ASSERT(!hasNoValue());
    Deprecated::ScriptFunctionCall function(injectedScriptObject(), ASCIILiteral("clearExceptionValue"), inspectorEnvironment()->functionCallHandler());
    RefPtr<InspectorValue> result;
    makeCall(function, &result);
}

Deprecated::ScriptValue InjectedScript::findObjectById(const String& objectId) const
{
    ASSERT(!hasNoValue());
    Deprecated::ScriptFunctionCall function(injectedScriptObject(), ASCIILiteral("findObjectById"), inspectorEnvironment()->functionCallHandler());
    function.appendArgument(objectId);

    bool hadException = false;
    Deprecated::ScriptValue resultValue = callFunctionWithEvalEnabled(function, hadException);
    ASSERT(!hadException);

    return resultValue;
}

void InjectedScript::inspectObject(Deprecated::ScriptValue value)
{
    ASSERT(!hasNoValue());
    Deprecated::ScriptFunctionCall function(injectedScriptObject(), ASCIILiteral("inspectObject"), inspectorEnvironment()->functionCallHandler());
    function.appendArgument(value);
    RefPtr<InspectorValue> result;
    makeCall(function, &result);
}

void InjectedScript::releaseObject(const String& objectId)
{
    Deprecated::ScriptFunctionCall function(injectedScriptObject(), ASCIILiteral("releaseObject"), inspectorEnvironment()->functionCallHandler());
    function.appendArgument(objectId);
    RefPtr<InspectorValue> result;
    makeCall(function, &result);
}

void InjectedScript::releaseObjectGroup(const String& objectGroup)
{
    ASSERT(!hasNoValue());
<<<<<<< HEAD
    // JDK-8164960
=======
    // JDK-8164076
>>>>>>> c57e476f
    if (hasNoValue())
        return;

    Deprecated::ScriptFunctionCall releaseFunction(injectedScriptObject(), ASCIILiteral("releaseObjectGroup"), inspectorEnvironment()->functionCallHandler());
    releaseFunction.appendArgument(objectGroup);

    bool hadException = false;
    callFunctionWithEvalEnabled(releaseFunction, hadException);
    ASSERT(!hadException);
}

} // namespace Inspector
<|MERGE_RESOLUTION|>--- conflicted
+++ resolved
@@ -304,11 +304,7 @@
 void InjectedScript::releaseObjectGroup(const String& objectGroup)
 {
     ASSERT(!hasNoValue());
-<<<<<<< HEAD
-    // JDK-8164960
-=======
     // JDK-8164076
->>>>>>> c57e476f
     if (hasNoValue())
         return;
 
