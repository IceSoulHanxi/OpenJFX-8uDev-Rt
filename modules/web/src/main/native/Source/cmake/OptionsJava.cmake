include(GNUInstallDirs)


# FIXME(arunprasadr): Why do we need this?
set(WK_PLATFORM_JAVA 1)
set(WebCore_OUTPUT_NAME "jfxwebkit")
# set(PROJECT_VERSION_MAJOR 2) #//XXX: change VERSION?
# set(PROJECT_VERSION_MINOR 9)
# set(PROJECT_VERSION_MICRO 4)
# set(PROJECT_VERSION ${PROJECT_VERSION_MAJOR}.${PROJECT_VERSION_MINOR}.${PROJECT_VERSION_MICRO})
set(WEBKITJAVA_API_VERSION 4.0)

set(ICU_UNICODE TRUE)
SET_AND_EXPOSE_TO_BUILD(USE_IMAGEIO TRUE)
SET_AND_EXPOSE_TO_BUILD(USE_TEXTURE_MAPPER TRUE)
if (ICU_UNICODE)
    SET_AND_EXPOSE_TO_BUILD(USE_ICU_UNICODE TRUE)
else ()
    SET_AND_EXPOSE_TO_BUILD(USE_JAVA_UNICODE TRUE)
endif ()

# These are shared variables, but we special case their definition so that we can use the
# CMAKE_INSTALL_* variables that are populated by the GNUInstallDirs macro.
set(LIB_INSTALL_DIR "${CMAKE_INSTALL_FULL_LIBDIR}" CACHE PATH "Absolute path to library installation directory")
set(EXEC_INSTALL_DIR "${CMAKE_INSTALL_FULL_BINDIR}" CACHE PATH "Absolute path to executable installation directory")

if (WIN32)
    set(CMAKE_RUNTIME_OUTPUT_DIRECTORY_DEBUG "${CMAKE_BINARY_DIR}/bin")
    set(CMAKE_RUNTIME_OUTPUT_DIRECTORY_RELEASE "${CMAKE_BINARY_DIR}/bin")
    set(CMAKE_LIBRARY_OUTPUT_DIRECTORY_DEBUG "${CMAKE_BINARY_DIR}/lib")
    set(CMAKE_LIBRARY_OUTPUT_DIRECTORY_RELEASE "${CMAKE_BINARY_DIR}/lib")
    set(CMAKE_ARCHIVE_OUTPUT_DIRECTORY_DEBUG "${CMAKE_BINARY_DIR}/lib")
    set(CMAKE_ARCHIVE_OUTPUT_DIRECTORY_RELEASE "${CMAKE_BINARY_DIR}/lib")

    #### ICU ####
    set (ICU_JAVA_COMMON_LIB sicuuc)
    set (ICU_I18N_LIBRARIES sicuin)
    set (ICU_JAVA_DATA_LIB ${CMAKE_BINARY_DIR}/lib/sicudt.lib)
    #### ICU-END ####
elseif (APPLE)
    # set(USE_CF 1)
    add_definitions(-DUSE_CF=1)
    add_definitions(-DJSC_OBJC_API_ENABLED=0)

    #### ICU ####
<<<<<<< HEAD
    set(ICU_FOUND TRUE)
    set(ICU_I18N_FOUND TRUE)
    set(ICU_INCLUDE_DIRS ${IMPORT_INCLUDE_DIR})
    set(ICU_LIBRARIES ${IMPORT_LIBRARIES_DIR}/libicuuc.a ${IMPORT_LIBRARIES_DIR}/libicudata.a)
    set(ICU_I18N_LIBRARIES ${IMPORT_LIBRARIES_DIR}/libicui18n.a)
=======
    set(ICU_JAVA_COMMON_LIB icuuc)
    set(ICU_I18N_LIBRARIES icui18n)
    set(ICU_JAVA_DATA_LIB ${CMAKE_BINARY_DIR}/lib/libicudata.a)
>>>>>>> 56c3af81
    #### ICU-END ####

    find_package(LibXml2 2.8.0 REQUIRED)
    find_package(LibXslt 1.1.7 REQUIRED)
    set(CMAKE_SKIP_RPATH TRUE)
elseif (UNIX)
    #### ICU ####
    set(ICU_JAVA_COMMON_LIB icuuc)
    set(ICU_I18N_LIBRARIES icui18n)
    set(ICU_JAVA_DATA_LIB ${CMAKE_BINARY_DIR}/lib/libicudata.a)
    #### ICU-END ####

    find_package(LibXml2 2.7.0 REQUIRED)
    find_package(LibXslt 1.1.7 REQUIRED)
    set(CMAKE_SKIP_RPATH TRUE)
else ()
    message(FATAL_ERROR "Set thirdparty lib, inc paths")
endif ()

find_package(JNI REQUIRED)
find_package(Threads REQUIRED)

if (WIN32)
    # Set output dir to lib directory
    set(CMAKE_RUNTIME_OUTPUT_DIRECTORY ${CMAKE_BINARY_DIR}/lib)
    # Workaround for MSBuild. It always creates Release|Debug folder
    # according to the build type on each target.
    install(PROGRAMS ${CMAKE_BINARY_DIR}/bin/${WebCore_OUTPUT_NAME}.dll DESTINATION ${CMAKE_BINARY_DIR}/lib OPTIONAL)
    # Copied from OptionsWindows.cmake
    add_definitions(-D_HAS_EXCEPTIONS=0 -DNOMINMAX -DUNICODE -DU_STATIC_IMPLEMENTATION)
    add_definitions(
        /wd4018 /wd4068 /wd4099 /wd4100 /wd4127 /wd4138 /wd4146 /wd4180 /wd4189 /wd4201 /wd4244 /wd4251 /wd4267 /wd4275 /wd4288
        /wd4291 /wd4305 /wd4309 /wd4344 /wd4355 /wd4389 /wd4396 /wd4481 /wd4503 /wd4505 /wd4510 /wd4512 /wd4530 /wd4610 /wd4702
        /wd4706 /wd4800 /wd4819 /wd4951 /wd4952 /wd4996 /wd6011 /wd6031 /wd6211 /wd6246 /wd6255 /wd6387
    )
    # https://lists.webkit.org/pipermail/webkit-dev/2016-April/028135.html
    add_definitions(/vmg)
    if (NOT ${CMAKE_GENERATOR} MATCHES "Ninja")
        add_definitions(/MP)
    endif ()
    if (NOT ${CMAKE_CXX_FLAGS} STREQUAL "")
        string(REGEX REPLACE "/EH[a-z]+" "" CMAKE_CXX_FLAGS ${CMAKE_CXX_FLAGS}) # Disable C++ exceptions
        string(REGEX REPLACE "/GR" "" CMAKE_CXX_FLAGS ${CMAKE_CXX_FLAGS}) # Disable RTTI
    endif ()
elseif(APPLE)
else()
    set(CMAKE_SHARED_LINKER_FLAGS "-Wl,--export-dynamic -static-libstdc++")
endif()

WEBKIT_OPTION_BEGIN()

# Set the default value for ENABLE_GLES2 automatically.
# We are not enabling or disabling automatically a feature here, because
# the feature is by default always on (ENABLE_OPENGL=ON).
# What we select here automatically is if we use OPENGL (ENABLE_GLES2=OFF)
# or OPENGLES2 (ENABLE_GLES2=ON) for building the feature.
# set(ENABLE_GLES2_DEFAULT OFF)

# WEBKIT_OPTION_DEPEND(ENABLE_3D_TRANSFORMS ENABLE_OPENGL)
# WEBKIT_OPTION_DEPEND(ENABLE_ACCELERATED_2D_CANVAS ENABLE_OPENGL)
# WEBKIT_OPTION_DEPEND(ENABLE_GLES2 ENABLE_OPENGL)
# WEBKIT_OPTION_DEPEND(ENABLE_NETSCAPE_PLUGIN_API ENABLE_X11_TARGET)
# WEBKIT_OPTION_DEPEND(ENABLE_PLUGIN_PROCESS_GTK2 ENABLE_X11_TARGET)
# WEBKIT_OPTION_DEPEND(ENABLE_THREADED_COMPOSITOR ENABLE_OPENGL)
# WEBKIT_OPTION_DEPEND(ENABLE_WEBGL ENABLE_OPENGL)
# WEBKIT_OPTION_DEPEND(USE_REDIRECTED_XCOMPOSITE_WINDOW ENABLE_OPENGL)
# WEBKIT_OPTION_DEPEND(USE_REDIRECTED_XCOMPOSITE_WINDOW ENABLE_X11_TARGET)
# WEBKIT_OPTION_DEPEND(USE_GSTREAMER_GL ENABLE_OPENGL)
# WEBKIT_OPTION_DEPEND(USE_GSTREAMER_GL ENABLE_VIDEO)
# WEBKIT_OPTION_DEPEND(USE_GSTREAMER_MPEGTS ENABLE_VIDEO)

# SET_AND_EXPOSE_TO_BUILD(ENABLE_DEVELOPER_MODE ${DEVELOPER_MODE})
# if (DEVELOPER_MODE)
#     WEBKIT_OPTION_DEFAULT_PORT_VALUE(ENABLE_MINIBROWSER PUBLIC ON)
#     WEBKIT_OPTION_DEFAULT_PORT_VALUE(ENABLE_API_TESTS PRIVATE ON)
# else ()
#     WEBKIT_OPTION_DEFAULT_PORT_VALUE(ENABLE_MINIBROWSER PUBLIC OFF)
#     WEBKIT_OPTION_DEFAULT_PORT_VALUE(ENABLE_API_TESTS PRIVATE OFF)
#     set(WebKit2_VERSION_SCRIPT "-Wl,--version-script,${CMAKE_MODULE_PATH}/gtksymbols.filter")
# endif ()

# if (CMAKE_SYSTEM_NAME MATCHES "Linux")
#     WEBKIT_OPTION_DEFAULT_PORT_VALUE(ENABLE_MEMORY_SAMPLER PUBLIC ON)
# else ()
#     WEBKIT_OPTION_DEFAULT_PORT_VALUE(ENABLE_MEMORY_SAMPLER PUBLIC OFF)
# endif ()

# # Normally we do not set the value of options automatically. However, CairoGL is special. Currently
# # most major distros compile Cario with --enable-gl, but Debian and derivitives are a major
# # exception. You very probably want accelerated 2D canvas if Cario has been compiled with CarioGL,
# # and very probably do not want to recompile Cario otherwise. So we expect some major distros will
# # enable this feature, and others will not, and that is just fine for the time being. Once Debian
# # enables CairoGL, then it will be time to force this ON by default. Note that if GLX is installed,
# # EGL is not, and ENABLE_X11_TARGET is OFF, this guess is wrong and the user must override it. We
# # can't check ENABLE_X11_TARGET at this point because we don't know whether it's enabled until
# # WEBKIT_OPTION_END has been called, and at that point it's too late to change default values.
# WEBKIT_OPTION_DEFAULT_PORT_VALUE(ENABLE_ACCELERATED_2D_CANVAS PUBLIC ${CAIROGL_FOUND})

# WEBKIT_OPTION_DEFAULT_PORT_VALUE(ENABLE_CREDENTIAL_STORAGE PUBLIC ON)
# WEBKIT_OPTION_DEFAULT_PORT_VALUE(WEBKIT_OPTION_DEFAULT_PORT_VALUE OFF)
WEBKIT_OPTION_DEFAULT_PORT_VALUE(ENABLE_CSS_COMPOSITING PRIVATE ON)
WEBKIT_OPTION_DEFAULT_PORT_VALUE(ENABLE_DRAG_SUPPORT PUBLIC ON)
# WEBKIT_OPTION_DEFAULT_PORT_VALUE(ENABLE_GEOLOCATION PUBLIC ON)
WEBKIT_OPTION_DEFAULT_PORT_VALUE(ENABLE_ICONDATABASE PUBLIC OFF)
# WEBKIT_OPTION_DEFAULT_PORT_VALUE(ENABLE_JIT PRIVATE OFF)
# WEBKIT_OPTION_DEFAULT_PORT_VALUE(ENABLE_DFG_JIT PRIVATE OFF)
# WEBKIT_OPTION_DEFAULT_PORT_VALUE(ENABLE_SPELLCHECK PUBLIC ON)
WEBKIT_OPTION_DEFAULT_PORT_VALUE(ENABLE_TOUCH_EVENTS PUBLIC OFF)
WEBKIT_OPTION_DEFAULT_PORT_VALUE(ENABLE_VIDEO PUBLIC ON)
# WEBKIT_OPTION_DEFAULT_PORT_VALUE(ENABLE_WEB_AUDIO PUBLIC ON)
# WEBKIT_OPTION_DEFAULT_PORT_VALUE(USE_SYSTEM_MALLOC PUBLIC OFF)

WEBKIT_OPTION_DEFAULT_PORT_VALUE(ENABLE_3D_TRANSFORMS PRIVATE ON)
# WEBKIT_OPTION_DEFAULT_PORT_VALUE(ENABLE_ACCESSIBILITY PRIVATE ON)
WEBKIT_OPTION_DEFAULT_PORT_VALUE(ENABLE_ACCESSIBILITY PRIVATE OFF) #//XXX: ON
# WEBKIT_OPTION_DEFAULT_PORT_VALUE(ENABLE_ATTACHMENT_ELEMENT PRIVATE OFF)
WEBKIT_OPTION_DEFAULT_PORT_VALUE(ENABLE_BATTERY_STATUS PRIVATE OFF)
# WEBKIT_OPTION_DEFAULT_PORT_VALUE(ENABLE_CANVAS_PATH PRIVATE ON)
WEBKIT_OPTION_DEFAULT_PORT_VALUE(ENABLE_CSS3_TEXT PRIVATE OFF)
# WEBKIT_OPTION_DEFAULT_PORT_VALUE(ENABLE_CSS_DEVICE_ADAPTATION PRIVATE OFF)
WEBKIT_OPTION_DEFAULT_PORT_VALUE(ENABLE_CSS_GRID_LAYOUT PRIVATE OFF) #recheck actual value
WEBKIT_OPTION_DEFAULT_PORT_VALUE(ENABLE_CSS_IMAGE_SET PRIVATE ON)
WEBKIT_OPTION_DEFAULT_PORT_VALUE(ENABLE_CSS_REGIONS PRIVATE ON)
# WEBKIT_OPTION_DEFAULT_PORT_VALUE(ENABLE_CSS_SELECTORS_LEVEL4 PRIVATE ON)
# WEBKIT_OPTION_DEFAULT_PORT_VALUE(ENABLE_CUSTOM_SCHEME_HANDLER PRIVATE OFF)
# WEBKIT_OPTION_DEFAULT_PORT_VALUE(ENABLE_DATABASE_PROCESS PRIVATE ON)
WEBKIT_OPTION_DEFAULT_PORT_VALUE(ENABLE_DATALIST_ELEMENT PRIVATE ON)
WEBKIT_OPTION_DEFAULT_PORT_VALUE(ENABLE_DOWNLOAD_ATTRIBUTE PRIVATE OFF)
# WEBKIT_OPTION_DEFAULT_PORT_VALUE(ENABLE_ENCRYPTED_MEDIA PRIVATE OFF)
# WEBKIT_OPTION_DEFAULT_PORT_VALUE(ENABLE_ENCRYPTED_MEDIA_V2 PRIVATE OFF)
# WEBKIT_OPTION_DEFAULT_PORT_VALUE(ENABLE_FILTERS_LEVEL_2 PRIVATE OFF) #//XXX: ON?
WEBKIT_OPTION_DEFAULT_PORT_VALUE(ENABLE_FTPDIR PRIVATE ON)
WEBKIT_OPTION_DEFAULT_PORT_VALUE(ENABLE_FULLSCREEN_API PRIVATE ON)
# WEBKIT_OPTION_DEFAULT_PORT_VALUE(ENABLE_GAMEPAD PRIVATE OFF)
# WEBKIT_OPTION_DEFAULT_PORT_VALUE(ENABLE_GAMEPAD_DEPRECATED PRIVATE OFF)
WEBKIT_OPTION_DEFAULT_PORT_VALUE(ENABLE_INDEXED_DATABASE PRIVATE OFF)
# WEBKIT_OPTION_DEFAULT_PORT_VALUE(ENABLE_INDEXED_DATABASE_IN_WORKERS PRIVATE OFF)
WEBKIT_OPTION_DEFAULT_PORT_VALUE(ENABLE_INPUT_TYPE_COLOR PRIVATE ON)
WEBKIT_OPTION_DEFAULT_PORT_VALUE(ENABLE_LEGACY_WEB_AUDIO PRIVATE ON)
WEBKIT_OPTION_DEFAULT_PORT_VALUE(ENABLE_LINK_PREFETCH PRIVATE ON)
# WEBKIT_OPTION_DEFAULT_PORT_VALUE(ENABLE_MEDIA_CAPTURE PRIVATE OFF)
WEBKIT_OPTION_DEFAULT_PORT_VALUE(ENABLE_MEDIA_CONTROLS_SCRIPT PRIVATE ON)
WEBKIT_OPTION_DEFAULT_PORT_VALUE(ENABLE_MHTML PRIVATE ON)
WEBKIT_OPTION_DEFAULT_PORT_VALUE(ENABLE_NAVIGATOR_CONTENT_UTILS PRIVATE OFF)
# WEBKIT_OPTION_DEFAULT_PORT_VALUE(ENABLE_NAVIGATOR_HWCONCURRENCY PRIVATE ON)
WEBKIT_OPTION_DEFAULT_PORT_VALUE(ENABLE_NETSCAPE_PLUGIN_API PRIVATE ON)
WEBKIT_OPTION_DEFAULT_PORT_VALUE(ENABLE_NOTIFICATIONS PRIVATE ON)
# WEBKIT_OPTION_DEFAULT_PORT_VALUE(ENABLE_PICTURE_SIZES PRIVATE ON)
# WEBKIT_OPTION_DEFAULT_PORT_VALUE(ENABLE_PUBLIC_SUFFIX_LIST PRIVATE ON)
WEBKIT_OPTION_DEFAULT_PORT_VALUE(ENABLE_QUOTA PRIVATE OFF)
WEBKIT_OPTION_DEFAULT_PORT_VALUE(ENABLE_RESOLUTION_MEDIA_QUERY PRIVATE ON)
# WEBKIT_OPTION_DEFAULT_PORT_VALUE(ENABLE_REQUEST_ANIMATION_FRAME PRIVATE ON)
WEBKIT_OPTION_DEFAULT_PORT_VALUE(ENABLE_SECCOMP_FILTERS PRIVATE OFF)
# WEBKIT_OPTION_DEFAULT_PORT_VALUE(ENABLE_SMOOTH_SCROLLING PRIVATE ON)
# WEBKIT_OPTION_DEFAULT_PORT_VALUE(ENABLE_SUBTLE_CRYPTO PRIVATE OFF)
WEBKIT_OPTION_DEFAULT_PORT_VALUE(ENABLE_TEMPLATE_ELEMENT PRIVATE OFF)
# WEBKIT_OPTION_DEFAULT_PORT_VALUE(ENABLE_USERSELECT_ALL PRIVATE ON)
# WEBKIT_OPTION_DEFAULT_PORT_VALUE(ENABLE_USER_MESSAGE_HANDLERS PRIVATE ON)
WEBKIT_OPTION_DEFAULT_PORT_VALUE(ENABLE_VIBRATION PRIVATE OFF)
WEBKIT_OPTION_DEFAULT_PORT_VALUE(ENABLE_VIDEO PRIVATE ON)
WEBKIT_OPTION_DEFAULT_PORT_VALUE(ENABLE_VIDEO_TRACK PRIVATE ON)
WEBKIT_OPTION_DEFAULT_PORT_VALUE(ENABLE_VIEW_MODE_CSS_MEDIA PRIVATE ON)
WEBKIT_OPTION_DEFAULT_PORT_VALUE(ENABLE_WEB_TIMING PRIVATE ON)
WEBKIT_OPTION_DEFAULT_PORT_VALUE(ENABLE_WEBGL PRIVATE OFF)

WEBKIT_OPTION_DEFAULT_PORT_VALUE(ENABLE_INPUT_TYPE_DATE PRIVATE ON)
WEBKIT_OPTION_DEFAULT_PORT_VALUE(ENABLE_INPUT_TYPE_DATETIMELOCAL PRIVATE ON)
WEBKIT_OPTION_DEFAULT_PORT_VALUE(ENABLE_INPUT_TYPE_DATETIME_INCOMPLETE PRIVATE ON)
WEBKIT_OPTION_DEFAULT_PORT_VALUE(ENABLE_INPUT_TYPE_MONTH PRIVATE ON)
WEBKIT_OPTION_DEFAULT_PORT_VALUE(ENABLE_INPUT_TYPE_TIME PRIVATE ON)
WEBKIT_OPTION_DEFAULT_PORT_VALUE(ENABLE_INPUT_TYPE_WEEK PRIVATE ON)
WEBKIT_OPTION_DEFAULT_PORT_VALUE(ENABLE_LEGACY_NOTIFICATIONS PRIVATE ON)
WEBKIT_OPTION_DEFAULT_PORT_VALUE(ENABLE_SVG_OTF_CONVERTER PRIVATE OFF)



# Finalize the value for all options. Do not attempt to use an option before
# this point, and do not attempt to change any option after this point.
WEBKIT_OPTION_END()


set(ENABLE_WEBKIT OFF)
set(ENABLE_WEBKIT2 OFF)
add_definitions(-DBUILDING_JAVA__=1)
add_definitions(-DDATA_DIR="${CMAKE_INSTALL_DATADIR}")
# add_definitions(-DUSE_CROSS_PLATFORM_CONTEXT_MENUS=1)

set(FORWARDING_HEADERS_DIR ${DERIVED_SOURCES_DIR}/ForwardingHeaders)


set(WTF_LIBRARY_TYPE STATIC)
# set(JavaScriptCore_LIBRARY_TYPE OBJECT)
# set(WebCore_LIBRARY_TYPE OBJECT)
# set(WTF_LIBRARY_TYPE STATIC)


if (CMAKE_MAJOR_VERSION LESS 3)
    # Before CMake 3 it was necessary to use a build script instead of using cmake --build directly
    # to preserve colors and pretty-printing.

    build_command(COMMAND_LINE_TO_BUILD)
    # build_command unconditionally adds -i (ignore errors) for make, and there's
    # no reasonable way to turn that off, so we just replace it with -k, which has
    # the same effect, except that the return code will indicate that an error occurred.
    # See: http://www.cmake.org/cmake/help/v3.0/command/build_command.html
    string(REPLACE " -i" " -k" COMMAND_LINE_TO_BUILD ${COMMAND_LINE_TO_BUILD})
    file(WRITE
        ${CMAKE_BINARY_DIR}${CMAKE_FILES_DIRECTORY}/build.sh
        "#!/bin/sh\n"
        "${COMMAND_LINE_TO_BUILD} $@"
    )
    file(COPY ${CMAKE_BINARY_DIR}${CMAKE_FILES_DIRECTORY}/build.sh
        DESTINATION ${CMAKE_BINARY_DIR}
        FILE_PERMISSIONS OWNER_READ OWNER_WRITE OWNER_EXECUTE GROUP_READ GROUP_EXECUTE
    )
endif ()

set(ICU_INCLUDE_DIRS
    "${THIRDPARTY_DIR}/icu/source/common"
    "${THIRDPARTY_DIR}/icu/source/i18n"
)

set(ICU_LIBRARIES ${ICU_JAVA_COMMON_LIB} ${ICU_JAVA_DATA_LIB})<|MERGE_RESOLUTION|>--- conflicted
+++ resolved
@@ -43,17 +43,9 @@
     add_definitions(-DJSC_OBJC_API_ENABLED=0)
 
     #### ICU ####
-<<<<<<< HEAD
-    set(ICU_FOUND TRUE)
-    set(ICU_I18N_FOUND TRUE)
-    set(ICU_INCLUDE_DIRS ${IMPORT_INCLUDE_DIR})
-    set(ICU_LIBRARIES ${IMPORT_LIBRARIES_DIR}/libicuuc.a ${IMPORT_LIBRARIES_DIR}/libicudata.a)
-    set(ICU_I18N_LIBRARIES ${IMPORT_LIBRARIES_DIR}/libicui18n.a)
-=======
     set(ICU_JAVA_COMMON_LIB icuuc)
     set(ICU_I18N_LIBRARIES icui18n)
     set(ICU_JAVA_DATA_LIB ${CMAKE_BINARY_DIR}/lib/libicudata.a)
->>>>>>> 56c3af81
     #### ICU-END ####
 
     find_package(LibXml2 2.8.0 REQUIRED)
