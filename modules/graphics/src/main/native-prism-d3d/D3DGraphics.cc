--- conflicted
+++ resolved
@@ -237,69 +237,6 @@
 }
 
 /*
-<<<<<<< HEAD
- * Note: this method assumes that pSrcFloats and pSrcColors are not null and
- * numTriangles is a positive number
- */
-HRESULT D3DContext::drawTriangleList(struct PrismSourceVertex const *pSrcFloats, BYTE const *pSrcColors, int numTriangles) {
-
-     RETURN_STATUS_IF_NULL(pd3dDevice, E_FAIL);
-
-    // pVertexBufferRes and pVertexBuffer is never null
-    // it is checked in D3DContext::InitDevice
-    IDirect3DVertexBuffer9 *pVertexBuffer = pVertexBufferRes->GetVertexBuffer();
-
-    HRESULT res = BeginScene();
-    RETURN_STATUS_IF_FAILED(res);
-
-    UINT firstIndex = pVertexBufferRes->GetFirstIndex();
-
-    const int maxTrisInbuffer = MAX_VERTICES / 3;
-
-    do {
-        int trisInBatch = min(maxTrisInbuffer, numTriangles);
-        int vertsInBatch = trisInBatch * 3;
-
-        if ((firstIndex + vertsInBatch) > MAX_VERTICES) {
-            firstIndex = 0;
-        }
-
-        DWORD dwLockFlags = firstIndex ? D3DLOCK_NOOVERWRITE : D3DLOCK_DISCARD;
-
-        UINT lockIndex = firstIndex   * sizeof(PRISM_VERTEX_2D);
-        UINT lockSize  = vertsInBatch * sizeof(PRISM_VERTEX_2D);
-
-        PRISM_VERTEX_2D *pVert = 0;
-        res = pVertexBuffer->Lock(lockIndex, lockSize, (void **)&pVert, dwLockFlags);
-        if (SUCCEEDED(res)) {
-            fillVB(pVert, pSrcFloats, pSrcColors, vertsInBatch);
-            pSrcFloats += vertsInBatch;
-            pSrcColors += vertsInBatch*4;
-
-            res = pVertexBuffer->Unlock();
-
-#if defined PERF_COUNTERS
-            D3DContext::FrameStats &stats = getStats();
-            stats.numBufferLocks++;
-            stats.numDrawCalls++;
-            stats.numTrianglesDrawn += trisInBatch;
-#endif
-
-            res = pd3dDevice->DrawPrimitive(D3DPT_TRIANGLELIST, firstIndex, trisInBatch);
-
-            firstIndex += vertsInBatch;
-            numTriangles -= trisInBatch;
-        }
-    } while (numTriangles > 0 && SUCCEEDED(res));
-
-    pVertexBufferRes->SetLastIndex(firstIndex);
-
-    return res;
-}
-
-/*
-=======
->>>>>>> a8c7af78
  * Class:     com_sun_prism_d3d_D3DGraphics
  * Method:    nClear
  */
