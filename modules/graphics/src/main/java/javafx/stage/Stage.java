--- conflicted
+++ resolved
@@ -632,11 +632,7 @@
      * <p>
      * There are differences in behavior between applications if a security
      * manager is present. Applications with permissions are allowed to enter
-<<<<<<< HEAD
-     * full-screen exclusive mode unrestricted. Applications without the proper
-=======
      * full-screen mode unrestricted. Applications without the proper
->>>>>>> a8c7af78
      * permissions will have the following restrictions:
      * </p>
      * <ul>
