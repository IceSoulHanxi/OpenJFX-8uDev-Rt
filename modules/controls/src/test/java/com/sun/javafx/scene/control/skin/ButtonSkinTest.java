/*
 * Copyright (c) 2011, 2013, Oracle and/or its affiliates. All rights reserved.
 * DO NOT ALTER OR REMOVE COPYRIGHT NOTICES OR THIS FILE HEADER.
 *
 * This code is free software; you can redistribute it and/or modify it
 * under the terms of the GNU General Public License version 2 only, as
 * published by the Free Software Foundation.  Oracle designates this
 * particular file as subject to the "Classpath" exception as provided
 * by Oracle in the LICENSE file that accompanied this code.
 *
 * This code is distributed in the hope that it will be useful, but WITHOUT
 * ANY WARRANTY; without even the implied warranty of MERCHANTABILITY or
 * FITNESS FOR A PARTICULAR PURPOSE.  See the GNU General Public License
 * version 2 for more details (a copy is included in the LICENSE file that
 * accompanied this code).
 *
 * You should have received a copy of the GNU General Public License version
 * 2 along with this work; if not, write to the Free Software Foundation,
 * Inc., 51 Franklin St, Fifth Floor, Boston, MA 02110-1301 USA.
 *
 * Please contact Oracle, 500 Oracle Parkway, Redwood Shores, CA 94065 USA
 * or visit www.oracle.com if you need additional information or have any
 * questions.
 */

package com.sun.javafx.scene.control.skin;

import static org.junit.Assert.assertEquals;
import javafx.geometry.Insets;
import javafx.scene.control.Button;

import javafx.scene.Group;
import javafx.scene.Scene;
import javafx.stage.Stage;
import javafx.scene.input.Mnemonic;
import javafx.collections.ObservableList;
import javafx.scene.input.KeyCombination;

import com.sun.javafx.scene.control.behavior.TextBinding.MnemonicKeyCombination;
import javafx.scene.Node;
import javafx.scene.shape.Rectangle;

import org.junit.Before;
import org.junit.Test;

/**
 */
public class ButtonSkinTest {
    private Button button;
    private ButtonSkinMock skin;

    @Before public void setup() {
        button = new Button("Test");
        skin = new ButtonSkinMock(button);
        // Set some padding so that any places where padding was being
        // computed but wasn't expected will be caught.
        button.setPadding(new Insets(10, 10, 10, 10));
        button.setSkin(skin);

    }

    @Test public void maxWidthTracksPreferred() {
        button.setPrefWidth(500);
        assertEquals(500, button.maxWidth(-1), 0);
    }

    @Test public void maxHeightTracksPreferred() {
        button.setPrefHeight(500);
        assertEquals(500, button.maxHeight(-1), 0);
    }

    private long countMnemonicNodes(Scene scene, KeyCombination mnemonicKeyCombo, Node node) {
        ObservableList<Mnemonic> mnemonicsList = scene.getMnemonics().get(mnemonicKeyCombo);
        if (mnemonicsList != null) {
            return mnemonicsList
                    .stream()
                    .filter(m -> m.getNode() == node)
                    .count();
        }
        return 0;
    }

    @Test
    public void testMnemonicAutoParseAddition() {
        if(!com.sun.javafx.PlatformUtil.isMac()) {
            Stage stage = new Stage();
            Scene scene = new Scene(new Group(), 500, 500);
            stage.setScene(scene);

            button.setMnemonicParsing(true);
            button.setText("_Mnemonic");

            ((Group)scene.getRoot()).getChildren().add(button);

            stage.show();
<<<<<<< HEAD

            KeyCombination mnemonicKeyCombo = new MnemonicKeyCombination("M");
=======
>>>>>>> a8c7af78

            KeyCombination mnemonicKeyCombo = new MnemonicKeyCombination("M");
            assertEquals(1, countMnemonicNodes(scene, mnemonicKeyCombo, button));
        }
    }


    @Test
    public void testMnemonicAutoParseAdditionRemovalOnParentChange() {
        if(!com.sun.javafx.PlatformUtil.isMac()) {
            Stage stage = new Stage();
            Scene scene = new Scene(new Group(), 500, 500);
            stage.setScene(scene);

            button.setMnemonicParsing(true);
            button.setText("_AnotherMnemonic");

            ((Group)scene.getRoot()).getChildren().add(button);

            stage.show();

            KeyCombination mnemonicKeyCombo = new MnemonicKeyCombination("A");
            assertEquals(1, countMnemonicNodes(scene, mnemonicKeyCombo, button));

            ((Group)scene.getRoot()).getChildren().remove(button);
            assertEquals(0, countMnemonicNodes(scene, mnemonicKeyCombo, button));
        }
    }

    @Test
    public void testMnemonicDoesntDuplicateOnGraphicsChange() {
        if(!com.sun.javafx.PlatformUtil.isMac()) {
            Stage stage = new Stage();
            Scene scene = new Scene(new Group(), 500, 500);
            stage.setScene(scene);

            button.setMnemonicParsing(true);
            button.setText("_Mnemonic");
            Rectangle graphic = new Rectangle(10, 10);
            button.setGraphic(graphic);

<<<<<<< HEAD
            ((Group)scene.getRoot()).getChildren().remove(button);

            mnemonicsList = scene.getMnemonics().get(mnemonicKeyCombo);
            if (mnemonicsList != null) {
                for (int i = 0 ; i < mnemonicsList.size() ; i++) {
                    if (mnemonicsList.get(i).getNode() == button) {
                        nodeFound = true;
                    }
                }
            }
            assertTrue(!nodeFound);
=======
            ((Group)scene.getRoot()).getChildren().add(button);

            stage.show();

            KeyCombination mnemonicKeyCombo = new MnemonicKeyCombination("M");

            assertEquals(1, countMnemonicNodes(scene, mnemonicKeyCombo, button));

            graphic.setWidth(20); // force graphic layoutBounds invalidation
            button.layout();

            assertEquals(1, countMnemonicNodes(scene, mnemonicKeyCombo, button));
>>>>>>> a8c7af78
        }
    }

    public static final class ButtonSkinMock extends ButtonSkin {
        boolean propertyChanged = false;
        int propertyChangeCount = 0;
        public ButtonSkinMock(Button button) {
            super(button);
        }

        @Override protected void handleControlPropertyChanged(String p) {
            super.handleControlPropertyChanged(p);
            propertyChanged = true;
            propertyChangeCount++;
        }
    }
}<|MERGE_RESOLUTION|>--- conflicted
+++ resolved
@@ -93,11 +93,6 @@
             ((Group)scene.getRoot()).getChildren().add(button);
 
             stage.show();
-<<<<<<< HEAD
-
-            KeyCombination mnemonicKeyCombo = new MnemonicKeyCombination("M");
-=======
->>>>>>> a8c7af78
 
             KeyCombination mnemonicKeyCombo = new MnemonicKeyCombination("M");
             assertEquals(1, countMnemonicNodes(scene, mnemonicKeyCombo, button));
@@ -139,19 +134,6 @@
             Rectangle graphic = new Rectangle(10, 10);
             button.setGraphic(graphic);
 
-<<<<<<< HEAD
-            ((Group)scene.getRoot()).getChildren().remove(button);
-
-            mnemonicsList = scene.getMnemonics().get(mnemonicKeyCombo);
-            if (mnemonicsList != null) {
-                for (int i = 0 ; i < mnemonicsList.size() ; i++) {
-                    if (mnemonicsList.get(i).getNode() == button) {
-                        nodeFound = true;
-                    }
-                }
-            }
-            assertTrue(!nodeFound);
-=======
             ((Group)scene.getRoot()).getChildren().add(button);
 
             stage.show();
@@ -164,7 +146,6 @@
             button.layout();
 
             assertEquals(1, countMnemonicNodes(scene, mnemonicKeyCombo, button));
->>>>>>> a8c7af78
         }
     }
 
